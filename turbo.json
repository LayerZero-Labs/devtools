{
  "$schema": "https://turbo.build/schema.json",
  "pipeline": {
    "compile": {
      "outputs": ["artifacts/**", "cache/**", "out/**"],
      "dependsOn": ["^build"]
    },
    "build": {
      "outputs": ["dist/**"],
      "dependsOn": ["compile", "^build"]
    },
    "clean": {
      "outputs": [],
      "cache": false
    },
    "dev": {
      "cache": false,
      "dependsOn": ["^build"],
      "outputs": [],
      "persistent": true
    },
    "lint": {
      "cache": false
    },
    "lint:fix": {
      "cache": false
    },
    "start": {
      "outputs": [],
      "dependsOn": ["build"],
      "persistent": true
    },
    "test": {
      "cache": false,
      "dependsOn": ["compile", "^build"],
      "outputs": []
    },
    "test:jest": {
      "cache": false,
      "dependsOn": ["compile", "^build"],
      "outputs": []
    }
  },
  "globalDependencies": ["tsconfig.json"],
  "globalEnv": ["NODE_ENV"],
  "globalPassThroughEnv": [
    "LZ_DEVTOOLS_ENABLE_DEPLOY_LOGGING",
    "LZ_DEVTOOLS_ENABLE_SOLANA_TESTS",
    "LZ_ENABLE_EXPERIMENTAL_BATCHED_SEND",
    "LZ_ENABLE_EXPERIMENTAL_BATCHED_WAIT",
    "LZ_ENABLE_EXPERIMENTAL_PARALLEL_EXECUTION",
    "LZ_ENABLE_EXPERIMENTAL_RETRY",
    "LZ_ENABLE_EXPERIMENTAL_SIMULATION",
    "LZ_ENABLE_SOLANA_OFT_EXAMPLE",
    "LZ_ENABLE_READ_EXAMPLE",
    "LZ_ENABLE_ZKSOLC_EXAMPLE",
    "LZ_ENABLE_NATIVE_EXAMPLE",
    "LZ_ENABLE_MINTBURN_EXAMPLE",
    "LZ_ENABLE_UPGRADEABLE_EXAMPLE",
    "LZ_ENABLE_MIGRATION_EXAMPLE",
    "LZ_METADATA_URL",
<<<<<<< HEAD
    "LZ_ENABLE_EXPERIMENTAL_MOVE_VM_EXAMPLES",
=======
    "LZ_ENABLE_EXPERIMENTAL_APTOS_EXAMPLES",
    "LZ_ENABLE_EXPERIMENTAL_MOVE_VM_EXAMPLES",

>>>>>>> b8904218
    "LAYERZERO_EXAMPLES_REPOSITORY_URL",
    "LAYERZERO_EXAMPLES_REPOSITORY_REF",
    "MNEMONIC",
    "PRIVATE_KEY",
    "NETWORK_URL_VENGABOYS",
    "NETWORK_URL_BRITNEY",
    "NETWORK_URL_TANGO",
    "NETWORK_URL_TON",
    "CI",
    "RPC_URL_SOLANA_MAINNET",
    "RPC_URL_SOLANA_TESTNET"
  ]
}<|MERGE_RESOLUTION|>--- conflicted
+++ resolved
@@ -59,13 +59,9 @@
     "LZ_ENABLE_UPGRADEABLE_EXAMPLE",
     "LZ_ENABLE_MIGRATION_EXAMPLE",
     "LZ_METADATA_URL",
-<<<<<<< HEAD
-    "LZ_ENABLE_EXPERIMENTAL_MOVE_VM_EXAMPLES",
-=======
     "LZ_ENABLE_EXPERIMENTAL_APTOS_EXAMPLES",
     "LZ_ENABLE_EXPERIMENTAL_MOVE_VM_EXAMPLES",
 
->>>>>>> b8904218
     "LAYERZERO_EXAMPLES_REPOSITORY_URL",
     "LAYERZERO_EXAMPLES_REPOSITORY_REF",
     "MNEMONIC",
