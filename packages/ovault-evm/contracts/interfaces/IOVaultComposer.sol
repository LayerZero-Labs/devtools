--- conflicted
+++ resolved
@@ -34,7 +34,6 @@
     event OVaultError(bytes32 indexed guid, address indexed oft, bytes errMsg);
     event NoPeer(bytes32 indexed guid, address indexed oft, uint32 dstEid);
     event FailedToSendEther(address indexed receiver, uint256 amount, bytes errMsg);
-    event SwappedTokens(bytes32 indexed guid);
 
     /// ========================== Error Messages =====================================
     error ShareOFTShouldBeLockboxAdapter(address share);
@@ -52,7 +51,6 @@
     error CanNotSwap(bytes32 guid);
     error CanNotWithdraw(bytes32 guid);
 
-    error NoMsgValueWhenSkippingRetry();
     error NotEnoughTargetTokens(uint256 amountLD, uint256 minAmountLD);
     error NoMsgValueWhenSkippingRetry();
 
@@ -60,13 +58,7 @@
     function ASSET_OFT() external view returns (address);
     function SHARE_OFT() external view returns (address);
     function ENDPOINT() external view returns (address);
-<<<<<<< HEAD
     function REFUND_OVERPAY_ADDRESS() external view returns (address);
-=======
-    function HUB_EID() external view returns (uint32);
-    function REFUND_OVERPAY_ADDRESS() external view returns (address);
-
->>>>>>> 263343bf
     function ASSET_DECIMAL_CONVERSION_RATE() external view returns (uint256);
     function SHARE_DECIMAL_CONVERSION_RATE() external view returns (uint256);
 
@@ -78,21 +70,12 @@
     function sendFailedMessage(
         bytes32 _guid,
         address _oft,
-<<<<<<< HEAD
-        uint256 _amount,
-        uint256 _minAmountLD
-    ) external returns (uint256 vaultAmount);
-
-    function refund(bytes32 guid) external payable;
-    function retry(bytes32 guid, bool removeExtraOptions) external payable;
-    function retryWithSwap(bytes32 guid, bool skipRetry) external payable;
-    function send(address _oft, SendParam calldata _sendParam) external payable;
-=======
         SendParam memory _sendParam,
         uint256 _prePaidMsgValue,
         address _refundOverpayAddress
     ) external payable;
->>>>>>> 263343bf
+
+    function send(address _oft, SendParam calldata _sendParam) external payable;
 
     function failedGuidState(bytes32 guid) external view returns (FailedState);
 
