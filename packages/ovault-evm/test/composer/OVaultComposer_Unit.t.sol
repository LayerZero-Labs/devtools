// SPDX-License-Identifier: UNLICENSED
pragma solidity ^0.8.20;

import { IERC20 } from "@openzeppelin/contracts/token/ERC20/IERC20.sol";
import { IERC4626 } from "@openzeppelin/contracts/interfaces/IERC4626.sol";

import { IOFT } from "@layerzerolabs/oft-evm/contracts/interfaces/IOFT.sol";
import { IOAppCore } from "@layerzerolabs/oapp-evm/contracts/oapp/interfaces/IOAppCore.sol";
import { OptionsBuilder } from "@layerzerolabs/oapp-evm/contracts/oapp/libs/OptionsBuilder.sol";
import { SendParam } from "@layerzerolabs/oft-evm/contracts/interfaces/IOFT.sol";

import { IOVaultComposer, FailedState } from "../../contracts/interfaces/IOVaultComposer.sol";
import { OVaultComposer } from "../../contracts/OVaultComposer.sol";
import { OVaultComposerBaseTest } from "./OVaultComposer_Base.t.sol";

import { console } from "forge-std/console.sol";

contract OVaultComposerUnitTest is OVaultComposerBaseTest {
    using OptionsBuilder for bytes;

    function setUp() public virtual override {
        super.setUp();
    }

    function test_deployment() public view {
        assertEq(address(OVaultComposerArb.OVAULT()), address(oVault_arb));
        assertEq(OVaultComposerArb.SHARE_OFT(), address(shareOFT_arb));
        assertEq(OVaultComposerArb.ASSET_OFT(), address(assetOFT_arb));
    }

    function test_onlyEndpoint() public {
        vm.expectRevert(abi.encodeWithSelector(IOVaultComposer.OnlyEndpoint.selector, address(this)));
        OVaultComposerArb.lzCompose(address(assetOFT_arb), _randomGUID(), "", userA, "");
    }

    function test_onlyOFT(address _oft) public {
        vm.assume(_oft != address(assetOFT_arb) && _oft != address(shareOFT_arb));

        vm.expectRevert(abi.encodeWithSelector(IOVaultComposer.OnlyOFT.selector, _oft));
        vm.prank(arbEndpoint);
        OVaultComposerArb.lzCompose{ value: 1 ether }(_oft, _randomGUID(), "", arbExecutor, "");
    }

    function test_lzCompose_pass_dst_not_hub() public {
        bytes32 guid = _randomGUID();
        assetOFT_arb.mint(address(OVaultComposerArb), TOKENS_TO_SEND);

        SendParam memory internalSendParam = SendParam(POL_EID, addressToBytes32(userA), TOKENS_TO_SEND, 0, "", "", "");

        bytes memory composeMsg = _createComposePayload(ETH_EID, internalSendParam, TOKENS_TO_SEND, userA);

        vm.expectEmit(true, true, true, true, address(assetOFT_arb));
        emit IERC20.Transfer(address(OVaultComposerArb), address(oVault_arb), TOKENS_TO_SEND);

        vm.expectEmit(true, true, true, true, address(oVault_arb));
        emit IERC20.Transfer(address(0), address(OVaultComposerArb), TOKENS_TO_SEND);

        vm.expectEmit(true, true, true, true, address(oVault_arb));
        emit IERC4626.Deposit(address(OVaultComposerArb), address(OVaultComposerArb), TOKENS_TO_SEND, TOKENS_TO_SEND);

        vm.expectEmit(true, true, true, true, address(OVaultComposerArb));
        emit IOVaultComposer.Sent(guid, address(shareOFT_arb));

        assertEq(assetOFT_arb.totalSupply(), assetOFT_arb.balanceOf(address(OVaultComposerArb)), TOKENS_TO_SEND);
        assertEq(oVault_arb.totalSupply(), 0);

        vm.prank(arbEndpoint);
        OVaultComposerArb.lzCompose{ value: 1 ether }(address(assetOFT_arb), guid, composeMsg, arbExecutor, "");

        assertEq(uint256(OVaultComposerArb.failedGuidState(guid)), uint256(FailedState.NotFound));

        assertEq(assetOFT_arb.totalSupply(), assetOFT_arb.balanceOf(address(oVault_arb)), TOKENS_TO_SEND);
        assertEq(oVault_arb.totalSupply(), oVault_arb.balanceOf(address(shareOFT_arb)), TOKENS_TO_SEND);
    }

    function test_lzCompose_pass_dst_is_hub() public {
        bytes32 guid = _randomGUID();
        assetOFT_arb.mint(address(OVaultComposerArb), TOKENS_TO_SEND);

        SendParam memory internalSendParam = SendParam(
            OVaultComposerArb.HUB_EID(),
            addressToBytes32(userA),
            TOKENS_TO_SEND,
            0,
            "",
            "",
            ""
        );

        bytes memory composeMsg = _createComposePayload(ETH_EID, internalSendParam, TOKENS_TO_SEND, userA);

        vm.expectEmit(true, true, true, true, address(assetOFT_arb));
        emit IERC20.Transfer(address(OVaultComposerArb), address(oVault_arb), TOKENS_TO_SEND);

        vm.expectEmit(true, true, true, true, address(oVault_arb));
        emit IERC20.Transfer(address(0), address(OVaultComposerArb), TOKENS_TO_SEND);

        vm.expectEmit(true, true, true, true, address(oVault_arb));
        emit IERC4626.Deposit(address(OVaultComposerArb), address(OVaultComposerArb), TOKENS_TO_SEND, TOKENS_TO_SEND);

        vm.expectEmit(true, true, true, true, address(OVaultComposerArb));
        emit IOVaultComposer.SentOnHub(userA, address(shareOFT_arb), TOKENS_TO_SEND);

        assertEq(assetOFT_arb.totalSupply(), assetOFT_arb.balanceOf(address(OVaultComposerArb)), TOKENS_TO_SEND);
        assertEq(oVault_arb.totalSupply(), 0);

        vm.prank(arbEndpoint);
        OVaultComposerArb.lzCompose{ value: 1 ether }(address(assetOFT_arb), guid, composeMsg, arbExecutor, "");

        assertEq(uint256(OVaultComposerArb.failedGuidState(guid)), uint256(FailedState.NotFound));

        assertEq(assetOFT_arb.totalSupply(), assetOFT_arb.balanceOf(address(oVault_arb)), TOKENS_TO_SEND);
        assertEq(oVault_arb.totalSupply(), oVault_arb.balanceOf(address(userA)), TOKENS_TO_SEND);
    }

    function test_lzCompose_fail_invalid_payload_and_can_refund() public {
        bytes32 guid = _randomGUID();
        assetOFT_arb.mint(address(OVaultComposerArb), TOKENS_TO_SEND);
        uint256 userBBalanceEth = assetOFT_arb.balanceOf(userB);

        bytes memory invalidPayload = bytes("0x1234");

        bytes memory composeMsg = _createComposePayload(ETH_EID, invalidPayload, TOKENS_TO_SEND, userA);

        vm.expectEmit(true, true, true, true, address(OVaultComposerArb));
        emit IOVaultComposer.DecodeFailed(guid, address(assetOFT_arb), invalidPayload);

        vm.prank(arbEndpoint);
        OVaultComposerArb.lzCompose{ value: 1 ether }(address(assetOFT_arb), guid, composeMsg, arbExecutor, "");

        assertEq(uint256(OVaultComposerArb.failedGuidState(guid)), uint256(FailedState.CanOnlyRefund));

        (
            address oft,
            SendParam memory sendParam,
            address refundOFT,
            SendParam memory refundSendParam,

        ) = OVaultComposerArb.failedMessages(guid);

        assertEq(refundOFT, address(assetOFT_arb), "refundOFT should be assetOFT_arb");
        assertEq(oft, address(0), "retry oft should be 0 - not possible");
        assertEq(refundSendParam.dstEid, ETH_EID, "refund dstEid should be ETH_EID");
        assertEq(refundSendParam.to, addressToBytes32(userA), "refund to should be userA");
        assertEq(refundSendParam.amountLD, TOKENS_TO_SEND, "refund amountLD should be TOKENS_TO_SEND");
        assertEq(refundSendParam.minAmountLD, 0, "refund minAmountLD should be 0");
        assertEq(refundSendParam.extraOptions, "", "refund extraOptions should be empty");

        assertEmpty(sendParam);

        OVaultComposerArb.refund(guid);

        verifyPackets(ETH_EID, address(assetOFT_arb));
        assertEq(assetOFT_arb.balanceOf(userA), userBBalanceEth, "userA should have the same asset amount on Ethereum");
    }

    function test_lzCompose_quoteSend_fail_and_can_refund() public {
        bytes32 guid = _randomGUID();
        assetOFT_arb.mint(address(OVaultComposerArb), TOKENS_TO_SEND);

        uint256 userBBalanceEth = assetOFT_arb.balanceOf(userB);

        SendParam memory internalSendParam = SendParam(BAD_EID, addressToBytes32(userB), TOKENS_TO_SEND, 0, "", "", "");

        bytes memory composePayload = abi.encode(internalSendParam);
        bytes memory composeMsg = _createComposePayload(ETH_EID, composePayload, TOKENS_TO_SEND, userA);

        vm.expectEmit(true, true, true, true, address(OVaultComposerArb));
        emit IOVaultComposer.NoPeer(guid, address(shareOFT_arb), BAD_EID);

        assertEq(assetOFT_arb.totalSupply(), assetOFT_arb.balanceOf(address(OVaultComposerArb)), TOKENS_TO_SEND);
        assertEq(oVault_arb.totalSupply(), 0);

        vm.prank(arbEndpoint);
        OVaultComposerArb.lzCompose{ value: 1 ether }(address(assetOFT_arb), guid, composeMsg, arbExecutor, "");

        assertEq(uint256(OVaultComposerArb.failedGuidState(guid)), uint256(FailedState.CanOnlyRefund));

        assertEq(assetOFT_arb.totalSupply(), assetOFT_arb.balanceOf(address(OVaultComposerArb)), TOKENS_TO_SEND);
        assertEq(oVault_arb.totalSupply(), 0);

        (
            address oft,
            SendParam memory sendParam,
            address refundOFT,
            SendParam memory refundSendParam,

        ) = OVaultComposerArb.failedMessages(guid);

        assertEq(refundOFT, address(assetOFT_arb), "refundOFT should be assetOFT_arb");
        assertEq(oft, address(0), "retry oft should be 0 - not possible");

        assertEq(refundSendParam.dstEid, ETH_EID, "refund dstEid should be ETH_EID");
        assertEq(refundSendParam.to, addressToBytes32(userA), "refund to should be userA");
        assertEq(refundSendParam.amountLD, TOKENS_TO_SEND, "refund amountLD should be TOKENS_TO_SEND");
        assertEq(refundSendParam.minAmountLD, 0, "refund minAmountLD should be 0");
        assertEq(refundSendParam.extraOptions, bytes(""), "refund extraOptions should be empty");

        SendParam memory expectedSendParam = internalSendParam;
        expectedSendParam.amountLD = 0;

        assertEq(sendParam, expectedSendParam);

        OVaultComposerArb.refund(guid);

        verifyPackets(ETH_EID, address(assetOFT_arb));
        assertEq(assetOFT_arb.balanceOf(userA), userBBalanceEth, "userA should have the same asset amount on Ethereum");
    }

    function test_lzCompose_slippage_on_target_token_and_can_retry_with_swap_or_refund() public {
        bytes32 guid = _randomGUID();
        assetOFT_arb.mint(address(OVaultComposerArb), TOKENS_TO_SEND);

        SendParam memory internalSendParam = SendParam(
            POL_EID,
            addressToBytes32(userB),
            TOKENS_TO_SEND,
            TOKENS_TO_SEND + 1,
            "",
            "",
            ""
        );

        bytes memory composePayload = abi.encode(internalSendParam);
        bytes memory composeMsg = _createComposePayload(ETH_EID, composePayload, TOKENS_TO_SEND, userA);

        vm.expectEmit(true, true, true, true, address(OVaultComposerArb));
        bytes memory errMsg = abi.encodeWithSelector(
            IOVaultComposer.NotEnoughTargetTokens.selector,
            TOKENS_TO_SEND,
            TOKENS_TO_SEND + 1
        );
        emit IOVaultComposer.OVaultError(guid, address(shareOFT_arb), errMsg);

        assertEq(assetOFT_arb.totalSupply(), assetOFT_arb.balanceOf(address(OVaultComposerArb)), TOKENS_TO_SEND);
        assertEq(oVault_arb.totalSupply(), 0);

        vm.prank(arbEndpoint);
        OVaultComposerArb.lzCompose{ value: 1 ether }(address(assetOFT_arb), guid, composeMsg, arbExecutor, "");

        assertEq(uint256(OVaultComposerArb.failedGuidState(guid)), uint256(FailedState.CanRefundOrRetryWithSwap));

        assertEq(assetOFT_arb.totalSupply(), assetOFT_arb.balanceOf(address(OVaultComposerArb)), TOKENS_TO_SEND);
        assertEq(oVault_arb.totalSupply(), 0);

        (
            address oft,
            SendParam memory sendParam,
            address refundOFT,
            SendParam memory refundSendParam,

        ) = OVaultComposerArb.failedMessages(guid);

        assertEq(refundOFT, address(assetOFT_arb), "refundOFT should be assetOFT_arb");
        assertEq(oft, address(shareOFT_arb), "retry oft should be shareOFT_arb");

        assertEq(refundSendParam.dstEid, ETH_EID, "refund dstEid should be ETH_EID");
        assertEq(refundSendParam.to, addressToBytes32(userA), "refund to should be userA");
        assertEq(refundSendParam.amountLD, TOKENS_TO_SEND, "refund amountLD should be TOKENS_TO_SEND");
        assertEq(refundSendParam.minAmountLD, 0, "refund minAmountLD should be TOKENS_TO_SEND + 1");
        assertEq(refundSendParam.extraOptions, bytes(""), "refund extraOptions should be empty");

        SendParam memory expectedSendParam = internalSendParam;
        expectedSendParam.amountLD = 0;

        assertEq(sendParam, expectedSendParam);
    }

    function test_lzCompose_fail_insufficient_fee_amount_and_can_retry() public {
        bytes32 guid = _randomGUID();
        assetOFT_arb.mint(address(OVaultComposerArb), TOKENS_TO_SEND);

        uint256 userBBalancePolygon = shareOFT_pol.balanceOf(userB);

        SendParam memory internalSendParam = SendParam(POL_EID, addressToBytes32(userB), TOKENS_TO_SEND, 0, "", "", "");

        bytes memory composeMsg = _createComposePayload(ETH_EID, internalSendParam, TOKENS_TO_SEND, userA);

        vm.expectEmit(true, true, true, true, address(assetOFT_arb));
        emit IERC20.Transfer(address(OVaultComposerArb), address(oVault_arb), TOKENS_TO_SEND);

        vm.expectEmit(true, true, true, true, address(oVault_arb));
        emit IERC20.Transfer(address(0), address(OVaultComposerArb), TOKENS_TO_SEND);

        vm.expectEmit(true, true, true, true, address(oVault_arb));
        emit IERC4626.Deposit(address(OVaultComposerArb), address(OVaultComposerArb), TOKENS_TO_SEND, TOKENS_TO_SEND);

        vm.expectEmit(true, true, true, true, address(OVaultComposerArb));
        emit IOVaultComposer.SendFailed(guid, address(shareOFT_arb));

        assertEq(assetOFT_arb.totalSupply(), assetOFT_arb.balanceOf(address(OVaultComposerArb)), TOKENS_TO_SEND);
        assertEq(oVault_arb.totalSupply(), 0);

        vm.prank(arbEndpoint);
        OVaultComposerArb.lzCompose(address(assetOFT_arb), guid, composeMsg, arbExecutor, "");
        assertEq(uint256(OVaultComposerArb.failedGuidState(guid)), uint256(FailedState.CanOnlyRetry));

        assertEq(assetOFT_arb.totalSupply(), assetOFT_arb.balanceOf(address(oVault_arb)), TOKENS_TO_SEND);
        assertEq(oVault_arb.totalSupply(), oVault_arb.balanceOf(address(OVaultComposerArb)), TOKENS_TO_SEND);

<<<<<<< HEAD
        (
            address oft,
            SendParam memory sendParam,
            address refundOFT,
            SendParam memory refundSendParam,

        ) = OVaultComposerArb.failedMessages(guid);
=======
        (address oft, SendParam memory sendParam, address refundOFT, , ) = OVaultComposerArb.failedMessages(guid);
>>>>>>> 263343bf

        assertEq(refundOFT, address(0), "refundOFT should be 0 - not possible");
        assertEq(oft, address(shareOFT_arb), "retry oft should be shareOFT_arb");
        assertEq(sendParam.dstEid, POL_EID, "retry dstEid should be POL_EID");
        assertEq(sendParam.to, addressToBytes32(userB), "retry to should be userB");
        assertEq(sendParam.amountLD, TOKENS_TO_SEND, "retry amountLD should be TOKENS_TO_SEND");
        assertEq(sendParam.minAmountLD, 0, "retry minAmountLD should be 0");
        assertEq(sendParam.extraOptions, "", "retry extraOptions should be empty");

        verifyPackets(POL_EID, address(shareOFT_pol));
        assertEq(shareOFT_pol.balanceOf(userB), userBBalancePolygon, "userB should have the same shares on Polygon");

        OVaultComposerArb.retry{ value: 1 ether }(guid, false);

        assertEq(uint256(OVaultComposerArb.failedGuidState(guid)), uint256(FailedState.NotFound));

        assertEq(assetOFT_arb.totalSupply(), assetOFT_arb.balanceOf(address(oVault_arb)), TOKENS_TO_SEND);
        assertEq(oVault_arb.totalSupply(), oVault_arb.balanceOf(address(shareOFT_arb)), TOKENS_TO_SEND);

        verifyPackets(POL_EID, address(shareOFT_pol));
        assertGt(shareOFT_pol.balanceOf(userB), userBBalancePolygon, "userB should have more shares on Polygon");
    }

    function test_lzCompose_slippage_retry_with_swap_works() public {
        bytes32 guid = _randomGUID();
        assetOFT_arb.mint(address(OVaultComposerArb), TOKENS_TO_SEND);

        (uint256 targetAmount, ) = _removeDustWithOffset(TOKENS_TO_SEND * 2, -1);

        uint256 userBBalancePolygon = shareOFT_pol.balanceOf(userB);

        SendParam memory internalSendParam = SendParam(
            POL_EID,
            addressToBytes32(userB),
            TOKENS_TO_SEND,
            targetAmount,
            "",
            "",
            ""
        );

        bytes memory composePayload = abi.encode(internalSendParam);
        bytes memory composeMsg = _createComposePayload(ETH_EID, composePayload, TOKENS_TO_SEND, userA);

        vm.expectEmit(true, true, true, true, address(OVaultComposerArb));
        bytes memory errMsg = abi.encodeWithSelector(
            IOVaultComposer.NotEnoughTargetTokens.selector,
            TOKENS_TO_SEND,
            targetAmount
        );
        emit IOVaultComposer.OVaultError(guid, address(shareOFT_arb), errMsg);

        vm.prank(arbEndpoint);
        OVaultComposerArb.lzCompose{ value: 1 ether }(address(assetOFT_arb), guid, composeMsg, arbExecutor, "");

        assertEq(uint256(OVaultComposerArb.failedGuidState(guid)), uint256(FailedState.CanRefundOrRetryWithSwap));

        assertEq(assetOFT_arb.totalSupply(), assetOFT_arb.balanceOf(address(OVaultComposerArb)), TOKENS_TO_SEND);
        assertEq(oVault_arb.totalSupply(), 0);

        verifyPackets(POL_EID, address(shareOFT_pol));
        assertEq(shareOFT_pol.balanceOf(userB), userBBalancePolygon, "userB should have the same shares on Polygon");

        (uint256 mintAssets, uint256 mintShares) = _setTradeRatioAssetToShare(1, 2);
        OVaultComposerArb.retryWithSwap(guid, false);

        assertEq(uint256(OVaultComposerArb.failedGuidState(guid)), uint256(FailedState.NotFound));

        assertEq(assetOFT_arb.totalSupply(), assetOFT_arb.balanceOf(address(oVault_arb)), mintAssets + TOKENS_TO_SEND);

        (uint256 _ovaultTotalSupply, ) = _removeDust(oVault_arb.totalSupply());
        assertEq(
            _ovaultTotalSupply,
            oVault_arb.balanceOf(address(0xbeef)) + oVault_arb.balanceOf(address(shareOFT_arb)),
            mintShares + targetAmount
        );

        verifyPackets(POL_EID, address(shareOFT_pol));
        assertGt(shareOFT_pol.balanceOf(userB), userBBalancePolygon, "userB should have more shares on Polygon");
    }

    function test_lzCompose_slippage_retry_with_swap_failed_retains_transaction() public {
        bytes32 guid = _randomGUID();
        assetOFT_arb.mint(address(OVaultComposerArb), TOKENS_TO_SEND);

        (uint256 targetAmount, ) = _removeDustWithOffset(TOKENS_TO_SEND * 2, -1);

        SendParam memory internalSendParam = SendParam(
            POL_EID,
            addressToBytes32(userB),
            TOKENS_TO_SEND,
            targetAmount,
            "",
            "",
            ""
        );

        bytes memory composePayload = abi.encode(internalSendParam);
        bytes memory composeMsg = _createComposePayload(ETH_EID, composePayload, TOKENS_TO_SEND, userA);

        vm.expectEmit(true, true, true, true, address(OVaultComposerArb));
        bytes memory errMsg = abi.encodeWithSelector(
            IOVaultComposer.NotEnoughTargetTokens.selector,
            TOKENS_TO_SEND,
            targetAmount
        );
        emit IOVaultComposer.OVaultError(guid, address(shareOFT_arb), errMsg);

        vm.prank(arbEndpoint);
        OVaultComposerArb.lzCompose{ value: 1 ether }(address(assetOFT_arb), guid, composeMsg, arbExecutor, "");

        assertEq(uint256(OVaultComposerArb.failedGuidState(guid)), uint256(FailedState.CanRefundOrRetryWithSwap));
<<<<<<< HEAD
=======

        assertEq(assetOFT_arb.totalSupply(), assetOFT_arb.balanceOf(address(OVaultComposerArb)), TOKENS_TO_SEND);
        assertEq(oVault_arb.totalSupply(), 0);

        vm.expectRevert();
        OVaultComposerArb.retryWithSwap(guid, false);
        assertEq(uint256(OVaultComposerArb.failedGuidState(guid)), uint256(FailedState.CanRefundOrRetryWithSwap));
>>>>>>> 263343bf

        assertEq(assetOFT_arb.totalSupply(), assetOFT_arb.balanceOf(address(OVaultComposerArb)), TOKENS_TO_SEND);
        assertEq(oVault_arb.totalSupply(), 0);

        (uint256 mintAssets, uint256 mintShares) = _setTradeRatioAssetToShare(1, 2);

<<<<<<< HEAD
        OVaultComposerArb.retryWithSwap{ value: 1 ether }(guid, false);
=======
        OVaultComposerArb.retryWithSwap(guid, false);
>>>>>>> 263343bf

        assertEq(uint256(OVaultComposerArb.failedGuidState(guid)), uint256(FailedState.NotFound));

        assertEq(assetOFT_arb.totalSupply(), assetOFT_arb.balanceOf(address(oVault_arb)), mintAssets + TOKENS_TO_SEND);

        (uint256 _ovaultTotalSupply, ) = _removeDust(oVault_arb.totalSupply());

        assertEq(
            _ovaultTotalSupply,
            oVault_arb.balanceOf(address(0xbeef)) + oVault_arb.balanceOf(address(shareOFT_arb)),
            mintShares + targetAmount
        );
    }
}<|MERGE_RESOLUTION|>--- conflicted
+++ resolved
@@ -239,6 +239,7 @@
         OVaultComposerArb.lzCompose{ value: 1 ether }(address(assetOFT_arb), guid, composeMsg, arbExecutor, "");
 
         assertEq(uint256(OVaultComposerArb.failedGuidState(guid)), uint256(FailedState.CanRefundOrRetryWithSwap));
+        assertEq(uint256(OVaultComposerArb.failedGuidState(guid)), uint256(FailedState.CanRefundOrRetryWithSwap));
 
         assertEq(assetOFT_arb.totalSupply(), assetOFT_arb.balanceOf(address(OVaultComposerArb)), TOKENS_TO_SEND);
         assertEq(oVault_arb.totalSupply(), 0);
@@ -298,17 +299,7 @@
         assertEq(assetOFT_arb.totalSupply(), assetOFT_arb.balanceOf(address(oVault_arb)), TOKENS_TO_SEND);
         assertEq(oVault_arb.totalSupply(), oVault_arb.balanceOf(address(OVaultComposerArb)), TOKENS_TO_SEND);
 
-<<<<<<< HEAD
-        (
-            address oft,
-            SendParam memory sendParam,
-            address refundOFT,
-            SendParam memory refundSendParam,
-
-        ) = OVaultComposerArb.failedMessages(guid);
-=======
         (address oft, SendParam memory sendParam, address refundOFT, , ) = OVaultComposerArb.failedMessages(guid);
->>>>>>> 263343bf
 
         assertEq(refundOFT, address(0), "refundOFT should be 0 - not possible");
         assertEq(oft, address(shareOFT_arb), "retry oft should be shareOFT_arb");
@@ -421,27 +412,13 @@
         OVaultComposerArb.lzCompose{ value: 1 ether }(address(assetOFT_arb), guid, composeMsg, arbExecutor, "");
 
         assertEq(uint256(OVaultComposerArb.failedGuidState(guid)), uint256(FailedState.CanRefundOrRetryWithSwap));
-<<<<<<< HEAD
-=======
-
-        assertEq(assetOFT_arb.totalSupply(), assetOFT_arb.balanceOf(address(OVaultComposerArb)), TOKENS_TO_SEND);
-        assertEq(oVault_arb.totalSupply(), 0);
-
-        vm.expectRevert();
-        OVaultComposerArb.retryWithSwap(guid, false);
-        assertEq(uint256(OVaultComposerArb.failedGuidState(guid)), uint256(FailedState.CanRefundOrRetryWithSwap));
->>>>>>> 263343bf
 
         assertEq(assetOFT_arb.totalSupply(), assetOFT_arb.balanceOf(address(OVaultComposerArb)), TOKENS_TO_SEND);
         assertEq(oVault_arb.totalSupply(), 0);
 
         (uint256 mintAssets, uint256 mintShares) = _setTradeRatioAssetToShare(1, 2);
 
-<<<<<<< HEAD
         OVaultComposerArb.retryWithSwap{ value: 1 ether }(guid, false);
-=======
-        OVaultComposerArb.retryWithSwap(guid, false);
->>>>>>> 263343bf
 
         assertEq(uint256(OVaultComposerArb.failedGuidState(guid)), uint256(FailedState.NotFound));
 
