--- conflicted
+++ resolved
@@ -46,8 +46,6 @@
 
     address public userA = makeAddr("userA");
     address public userB = makeAddr("userB");
-    address public refundOverpayAddress = makeAddr("refundOverpayAddress");
-
     address public refundOverpayAddress = makeAddr("refundOverpayAddress");
 
     address public arbEndpoint;
@@ -112,11 +110,10 @@
         deal(arbExecutor, INITIAL_BALANCE);
         deal(arbEndpoint, INITIAL_BALANCE);
 
-<<<<<<< HEAD
         EnforcedOptionParam[] memory enforcedOptions = new EnforcedOptionParam[](3);
-        enforcedOptions[0] = EnforcedOptionParam({ eid: POL_EID, msgType: 1, options: OPTIONS_LZRECEIVE_2M });
-        enforcedOptions[1] = EnforcedOptionParam({ eid: ARB_EID, msgType: 1, options: OPTIONS_LZRECEIVE_2M });
-        enforcedOptions[2] = EnforcedOptionParam({ eid: ETH_EID, msgType: 1, options: OPTIONS_LZRECEIVE_2M });
+        enforcedOptions[0] = EnforcedOptionParam({ eid: POL_EID, msgType: 1, options: OPTIONS_LZRECEIVE_100k });
+        enforcedOptions[1] = EnforcedOptionParam({ eid: ARB_EID, msgType: 1, options: OPTIONS_LZRECEIVE_100k });
+        enforcedOptions[2] = EnforcedOptionParam({ eid: ETH_EID, msgType: 1, options: OPTIONS_LZRECEIVE_100k });
 
         assetOFT_arb.setEnforcedOptions(enforcedOptions);
         assetOFT_eth.setEnforcedOptions(enforcedOptions);
@@ -125,14 +122,6 @@
         shareOFT_arb.setEnforcedOptions(enforcedOptions);
         shareOFT_eth.setEnforcedOptions(enforcedOptions);
         shareOFT_pol.setEnforcedOptions(enforcedOptions);
-=======
-        EnforcedOptionParam[] memory enforcedOptions = new EnforcedOptionParam[](2);
-        enforcedOptions[0] = EnforcedOptionParam({ eid: ETH_EID, msgType: 1, options: OPTIONS_LZRECEIVE_100k });
-        enforcedOptions[1] = EnforcedOptionParam({ eid: POL_EID, msgType: 1, options: OPTIONS_LZRECEIVE_100k });
-
-        assetOFT_arb.setEnforcedOptions(enforcedOptions);
-        shareOFT_arb.setEnforcedOptions(enforcedOptions);
->>>>>>> 263343bf
     }
 
     function _createComposePayload(
@@ -193,7 +182,6 @@
         return (_amount - dust, dust);
     }
 
-<<<<<<< HEAD
     function _createRefundSendParam(uint256 _amount) internal returns (SendParam memory) {
         assetOFT_arb.mint(address(OVaultComposerArb), _amount);
 
@@ -216,8 +204,6 @@
         return sendParam;
     }
 
-=======
->>>>>>> 263343bf
     function _randomGUID() internal view returns (bytes32) {
         return bytes32(vm.randomBytes(32));
     }
