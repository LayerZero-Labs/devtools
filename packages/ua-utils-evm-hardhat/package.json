{
  "name": "@layerzerolabs/ua-utils-evm-hardhat",
  "version": "0.0.1",
  "private": true,
  "description": "Hardhat utilities for working with LayerZero EVM contracts",
  "repository": {
    "type": "git",
    "url": "git+https://github.com/LayerZero-Labs/lz-utils.git",
    "directory": "packages/ua-utils-evm-hardhat"
  },
  "license": "MIT",
  "exports": {
    ".": {
      "types": "./dist/index.d.ts",
      "require": "./dist/index.js",
      "import": "./dist/index.mjs"
    },
    "./tasks": {
      "types": "./dist/tasks/index.d.ts",
      "require": "./dist/tasks/index.js",
      "import": "./dist/tasks/index.mjs"
    }
  },
  "main": "dist/index.js",
  "module": "dist/index.mjs",
  "types": "dist/index.d.ts",
  "files": [
    "dist/",
    "LICENSE"
  ],
  "scripts": {
    "prebuild": "tsc -noEmit",
    "build": "npx tsup",
    "clean": "rm -rf dist",
    "lint": "npx eslint '**/*.{js,ts,json}'",
    "test": "jest --passWithNoTests"
  },
  "devDependencies": {
    "@ethersproject/abi": "^5.7.0",
    "@ethersproject/contracts": "^5.7.0",
    "@gnosis.pm/safe-core-sdk": "^2.0.0",
    "@gnosis.pm/safe-core-sdk-types": "^1.0.0",
    "@gnosis.pm/safe-ethers-lib": "^1.0.0",
    "@gnosis.pm/safe-service-client": "1.1.1",
<<<<<<< HEAD
    "@layerzerolabs/lz-definitions": "~1.5.68",
    "@layerzerolabs/protocol-utils": "~0.0.1",
    "@layerzerolabs/protocol-utils-evm": "~0.0.1",
=======
    "@layerzerolabs/lz-definitions": "~1.5.69",
>>>>>>> cca41af9
    "@layerzerolabs/ua-utils": "~0.1.0",
    "@layerzerolabs/utils": "~0.0.1",
    "@layerzerolabs/utils-evm-hardhat": "~0.0.2",
    "@nomiclabs/hardhat-ethers": "^2.2.3",
    "@types/jest": "^29.5.10",
    "cli-ux": "^6.0.9",
    "dotenv": "^16.0.3",
    "ethers": "^5.7.0",
    "fast-check": "^3.14.0",
    "hardhat": "^2.19.2",
    "hardhat-deploy": "^0.11.22",
    "jest": "^29.7.0",
    "ts-jest": "^29.1.1",
    "ts-node": "^10.9.1",
    "tsup": "^8.0.1",
    "typescript": "^5.2.2",
    "zod": "^3.22.4"
  },
  "peerDependencies": {
    "@ethersproject/contracts": "^5.7.0",
    "@gnosis.pm/safe-core-sdk": "^2.0.0",
    "@gnosis.pm/safe-core-sdk-types": "^1.0.0",
    "@gnosis.pm/safe-ethers-lib": "^1.0.0",
    "@gnosis.pm/safe-service-client": "1.1.1",
    "@layerzerolabs/lz-definitions": "~1.5.69",
    "@layerzerolabs/ua-utils": "~0.1.0",
    "@layerzerolabs/utils": "~0.0.1",
    "@layerzerolabs/utils-evm-hardhat": "~0.0.2",
    "@nomiclabs/hardhat-ethers": "^2.2.3",
    "ethers": "^5.5.2",
    "hardhat": "^2.19.2",
    "hardhat-deploy": "^0.11.22"
  }
}<|MERGE_RESOLUTION|>--- conflicted
+++ resolved
@@ -36,19 +36,12 @@
     "test": "jest --passWithNoTests"
   },
   "devDependencies": {
-    "@ethersproject/abi": "^5.7.0",
     "@ethersproject/contracts": "^5.7.0",
     "@gnosis.pm/safe-core-sdk": "^2.0.0",
     "@gnosis.pm/safe-core-sdk-types": "^1.0.0",
     "@gnosis.pm/safe-ethers-lib": "^1.0.0",
     "@gnosis.pm/safe-service-client": "1.1.1",
-<<<<<<< HEAD
-    "@layerzerolabs/lz-definitions": "~1.5.68",
-    "@layerzerolabs/protocol-utils": "~0.0.1",
-    "@layerzerolabs/protocol-utils-evm": "~0.0.1",
-=======
     "@layerzerolabs/lz-definitions": "~1.5.69",
->>>>>>> cca41af9
     "@layerzerolabs/ua-utils": "~0.1.0",
     "@layerzerolabs/utils": "~0.0.1",
     "@layerzerolabs/utils-evm-hardhat": "~0.0.2",
