{
  "name": "@layerzerolabs/utils-evm",
  "version": "0.0.1",
  "private": true,
  "description": "Utilities for LayerZero EVM projects",
  "repository": {
    "type": "git",
    "url": "git+https://github.com/LayerZero-Labs/lz-utils.git",
    "directory": "packages/utils-evm"
  },
  "license": "MIT",
  "exports": {
    ".": {
      "types": "./dist/index.d.ts",
      "require": "./dist/index.js",
      "import": "./dist/index.mjs"
    },
    "./*": {
      "types": "./dist/*.d.ts",
      "require": "./dist/*.js",
      "import": "./dist/*.mjs"
    }
  },
  "main": "./dist/index.js",
  "module": "./dist/index.mjs",
  "types": "./dist/index.d.ts",
  "files": [
    "./dist/index.*"
  ],
  "scripts": {
    "prebuild": "npx tsc --noEmit -p tsconfig.build.json",
    "build": "npx tsup",
    "clean": "rm -rf dist",
    "dev": "npx tsup --watch",
    "lint": "npx eslint '**/*.{js,ts,json}'",
    "test": "jest"
  },
  "dependencies": {
    "p-memoize": "~4.0.1"
  },
  "devDependencies": {
    "@ethersproject/abstract-provider": "^5.7.0",
    "@ethersproject/abstract-signer": "^5.7.0",
    "@ethersproject/contracts": "^5.7.0",
    "@ethersproject/providers": "^5.7.0",
    "@layerzerolabs/lz-definitions": "~1.5.65",
    "@layerzerolabs/test-utils": "~0.0.1",
    "@layerzerolabs/ua-utils": "~0.1.0",
    "@layerzerolabs/utils": "~0.0.1",
    "@types/jest": "^29.5.10",
    "fast-check": "^3.14.0",
    "jest": "^29.7.0",
    "ts-jest": "^29.1.1",
    "ts-node": "^10.9.1",
    "tsup": "~8.0.1",
    "typescript": "^5.2.2"
  },
  "peerDependencies": {
    "@ethersproject/abstract-provider": "^5.7.0",
    "@ethersproject/abstract-signer": "^5.7.0",
    "@ethersproject/contracts": "^5.7.0",
    "@ethersproject/providers": "^5.7.0",
<<<<<<< HEAD
    "@layerzerolabs/lz-definitions": "~1.5.65",
    "@layerzerolabs/ua-utils": "~0.1.0"
=======
    "@layerzerolabs/lz-definitions": "~1.5.62",
    "@layerzerolabs/ua-utils": "~0.1.0",
    "@layerzerolabs/utils": "~0.0.1"
>>>>>>> 1704d5f0
  }
}<|MERGE_RESOLUTION|>--- conflicted
+++ resolved
@@ -60,13 +60,8 @@
     "@ethersproject/abstract-signer": "^5.7.0",
     "@ethersproject/contracts": "^5.7.0",
     "@ethersproject/providers": "^5.7.0",
-<<<<<<< HEAD
     "@layerzerolabs/lz-definitions": "~1.5.65",
-    "@layerzerolabs/ua-utils": "~0.1.0"
-=======
-    "@layerzerolabs/lz-definitions": "~1.5.62",
     "@layerzerolabs/ua-utils": "~0.1.0",
     "@layerzerolabs/utils": "~0.0.1"
->>>>>>> 1704d5f0
   }
 }