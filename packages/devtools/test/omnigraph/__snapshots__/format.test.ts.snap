// Jest Snapshot v1, https://goo.gl/fbAQLP

exports[`omnigraph/format formatEid should format 101 correctly 1`] = `"ETHEREUM_MAINNET"`;

exports[`omnigraph/format formatEid should format 102 correctly 1`] = `"BSC_MAINNET"`;

exports[`omnigraph/format formatEid should format 106 correctly 1`] = `"AVALANCHE_MAINNET"`;

exports[`omnigraph/format formatEid should format 108 correctly 1`] = `"APTOS_MAINNET"`;

exports[`omnigraph/format formatEid should format 109 correctly 1`] = `"POLYGON_MAINNET"`;

exports[`omnigraph/format formatEid should format 110 correctly 1`] = `"ARBITRUM_MAINNET"`;

exports[`omnigraph/format formatEid should format 111 correctly 1`] = `"OPTIMISM_MAINNET"`;

exports[`omnigraph/format formatEid should format 112 correctly 1`] = `"FANTOM_MAINNET"`;

exports[`omnigraph/format formatEid should format 114 correctly 1`] = `"SWIMMER_MAINNET"`;

exports[`omnigraph/format formatEid should format 115 correctly 1`] = `"DFK_MAINNET"`;

exports[`omnigraph/format formatEid should format 116 correctly 1`] = `"HARMONY_MAINNET"`;

exports[`omnigraph/format formatEid should format 118 correctly 1`] = `"DEXALOT_MAINNET"`;

exports[`omnigraph/format formatEid should format 125 correctly 1`] = `"CELO_MAINNET"`;

exports[`omnigraph/format formatEid should format 126 correctly 1`] = `"MOONBEAM_MAINNET"`;

exports[`omnigraph/format formatEid should format 138 correctly 1`] = `"FUSE_MAINNET"`;

exports[`omnigraph/format formatEid should format 145 correctly 1`] = `"GNOSIS_MAINNET"`;

exports[`omnigraph/format formatEid should format 148 correctly 1`] = `"SHRAPNEL_MAINNET"`;

exports[`omnigraph/format formatEid should format 149 correctly 1`] = `"DOS_MAINNET"`;

exports[`omnigraph/format formatEid should format 150 correctly 1`] = `"KLAYTN_MAINNET"`;

exports[`omnigraph/format formatEid should format 151 correctly 1`] = `"METIS_MAINNET"`;

exports[`omnigraph/format formatEid should format 152 correctly 1`] = `"INTAIN_MAINNET"`;

exports[`omnigraph/format formatEid should format 153 correctly 1`] = `"COREDAO_MAINNET"`;

exports[`omnigraph/format formatEid should format 154 correctly 1`] = `"GOERLI_MAINNET"`;

exports[`omnigraph/format formatEid should format 155 correctly 1`] = `"OKX_MAINNET"`;

exports[`omnigraph/format formatEid should format 158 correctly 1`] = `"ZKPOLYGON_MAINNET"`;

exports[`omnigraph/format formatEid should format 159 correctly 1`] = `"CANTO_MAINNET"`;

exports[`omnigraph/format formatEid should format 161 correctly 1`] = `"SEPOLIA_MAINNET"`;

exports[`omnigraph/format formatEid should format 165 correctly 1`] = `"ZKSYNC_MAINNET"`;

exports[`omnigraph/format formatEid should format 167 correctly 1`] = `"MOONRIVER_MAINNET"`;

exports[`omnigraph/format formatEid should format 168 correctly 1`] = `"SOLANA_MAINNET"`;

exports[`omnigraph/format formatEid should format 173 correctly 1`] = `"TENET_MAINNET"`;

exports[`omnigraph/format formatEid should format 175 correctly 1`] = `"NOVA_MAINNET"`;

exports[`omnigraph/format formatEid should format 176 correctly 1`] = `"METER_MAINNET"`;

exports[`omnigraph/format formatEid should format 177 correctly 1`] = `"KAVA_MAINNET"`;

exports[`omnigraph/format formatEid should format 181 correctly 1`] = `"MANTLE_MAINNET"`;

exports[`omnigraph/format formatEid should format 182 correctly 1`] = `"HUBBLE_MAINNET"`;

exports[`omnigraph/format formatEid should format 183 correctly 1`] = `"ZKCONSENSYS_MAINNET"`;

exports[`omnigraph/format formatEid should format 184 correctly 1`] = `"BASE_MAINNET"`;

exports[`omnigraph/format formatEid should format 195 correctly 1`] = `"ZORA_MAINNET"`;

exports[`omnigraph/format formatEid should format 196 correctly 1`] = `"TOMO_MAINNET"`;

exports[`omnigraph/format formatEid should format 197 correctly 1`] = `"LOOT_MAINNET"`;

exports[`omnigraph/format formatEid should format 198 correctly 1`] = `"MERITCIRCLE_MAINNET"`;

exports[`omnigraph/format formatEid should format 199 correctly 1`] = `"TELOS_MAINNET"`;

exports[`omnigraph/format formatEid should format 202 correctly 1`] = `"OPBNB_MAINNET"`;

exports[`omnigraph/format formatEid should format 205 correctly 1`] = `"LIF3_MAINNET"`;

exports[`omnigraph/format formatEid should format 210 correctly 1`] = `"ASTAR_MAINNET"`;

exports[`omnigraph/format formatEid should format 211 correctly 1`] = `"AURORA_MAINNET"`;

exports[`omnigraph/format formatEid should format 212 correctly 1`] = `"CONFLUX_MAINNET"`;

exports[`omnigraph/format formatEid should format 213 correctly 1`] = `"ORDERLY_MAINNET"`;

exports[`omnigraph/format formatEid should format 214 correctly 1`] = `"SCROLL_MAINNET"`;

exports[`omnigraph/format formatEid should format 215 correctly 1`] = `"EON_MAINNET"`;

exports[`omnigraph/format formatEid should format 216 correctly 1`] = `"XPLA_MAINNET"`;

exports[`omnigraph/format formatEid should format 217 correctly 1`] = `"MANTA_MAINNET"`;

exports[`omnigraph/format formatEid should format 218 correctly 1`] = `"PGN_MAINNET"`;

exports[`omnigraph/format formatEid should format 230 correctly 1`] = `"SHIMMER_MAINNET"`;

exports[`omnigraph/format formatEid should format 234 correctly 1`] = `"BB1_MAINNET"`;

exports[`omnigraph/format formatEid should format 235 correctly 1`] = `"RARIBLE_MAINNET"`;

exports[`omnigraph/format formatEid should format 236 correctly 1`] = `"XAI_MAINNET"`;

exports[`omnigraph/format formatEid should format 237 correctly 1`] = `"REAL_MAINNET"`;

exports[`omnigraph/format formatEid should format 238 correctly 1`] = `"TILTYARD_MAINNET"`;

exports[`omnigraph/format formatEid should format 243 correctly 1`] = `"BLAST_MAINNET"`;

exports[`omnigraph/format formatEid should format 255 correctly 1`] = `"FRAXTAL_MAINNET"`;

exports[`omnigraph/format formatEid should format 257 correctly 1`] = `"ZKATANA_MAINNET"`;

exports[`omnigraph/format formatEid should format 260 correctly 1`] = `"MODE_MAINNET"`;

exports[`omnigraph/format formatEid should format 263 correctly 1`] = `"MASA_MAINNET"`;

exports[`omnigraph/format formatEid should format 265 correctly 1`] = `"HOMEVERSE_MAINNET"`;

exports[`omnigraph/format formatEid should format 266 correctly 1`] = `"MERLIN_MAINNET"`;

exports[`omnigraph/format formatEid should format 267 correctly 1`] = `"DEGEN_MAINNET"`;

exports[`omnigraph/format formatEid should format 273 correctly 1`] = `"SKALE_MAINNET"`;

exports[`omnigraph/format formatEid should format 274 correctly 1`] = `"XLAYER_MAINNET"`;

exports[`omnigraph/format formatEid should format 278 correctly 1`] = `"SANKO_MAINNET"`;

exports[`omnigraph/format formatEid should format 279 correctly 1`] = `"BOB_MAINNET"`;

exports[`omnigraph/format formatEid should format 280 correctly 1`] = `"SEI_MAINNET"`;

exports[`omnigraph/format formatEid should format 281 correctly 1`] = `"KINTO_MAINNET"`;

exports[`omnigraph/format formatEid should format 282 correctly 1`] = `"EBI_MAINNET"`;

exports[`omnigraph/format formatEid should format 283 correctly 1`] = `"CYBER_MAINNET"`;

exports[`omnigraph/format formatEid should format 284 correctly 1`] = `"IOTA_MAINNET"`;

exports[`omnigraph/format formatEid should format 285 correctly 1`] = `"JOC_MAINNET"`;

exports[`omnigraph/format formatEid should format 290 correctly 1`] = `"TAIKO_MAINNET"`;

exports[`omnigraph/format formatEid should format 291 correctly 1`] = `"XCHAIN_MAINNET"`;

exports[`omnigraph/format formatEid should format 292 correctly 1`] = `"ETHERLINK_MAINNET"`;

exports[`omnigraph/format formatEid should format 293 correctly 1`] = `"BOUNCEBIT_MAINNET"`;

exports[`omnigraph/format formatEid should format 294 correctly 1`] = `"GRAVITY_MAINNET"`;

exports[`omnigraph/format formatEid should format 295 correctly 1`] = `"FLARE_MAINNET"`;

exports[`omnigraph/format formatEid should format 301 correctly 1`] = `"ZKLINK_MAINNET"`;

exports[`omnigraph/format formatEid should format 302 correctly 1`] = `"PEAQ_MAINNET"`;

exports[`omnigraph/format formatEid should format 303 correctly 1`] = `"ZIRCUIT_MAINNET"`;

exports[`omnigraph/format formatEid should format 309 correctly 1`] = `"LIGHTLINK_MAINNET"`;

exports[`omnigraph/format formatEid should format 311 correctly 1`] = `"LYRA_MAINNET"`;

exports[`omnigraph/format formatEid should format 312 correctly 1`] = `"APE_MAINNET"`;

exports[`omnigraph/format formatEid should format 313 correctly 1`] = `"REYA_MAINNET"`;

exports[`omnigraph/format formatEid should format 314 correctly 1`] = `"BITLAYER_MAINNET"`;

exports[`omnigraph/format formatEid should format 315 correctly 1`] = `"DM2VERSE_MAINNET"`;

exports[`omnigraph/format formatEid should format 316 correctly 1`] = `"HEDERA_MAINNET"`;

exports[`omnigraph/format formatEid should format 317 correctly 1`] = `"BEVM_MAINNET"`;

exports[`omnigraph/format formatEid should format 318 correctly 1`] = `"PLUME_MAINNET"`;

exports[`omnigraph/format formatEid should format 319 correctly 1`] = `"WORLDCHAIN_MAINNET"`;

exports[`omnigraph/format formatEid should format 320 correctly 1`] = `"UNICHAIN_MAINNET"`;

exports[`omnigraph/format formatEid should format 321 correctly 1`] = `"LISK_MAINNET"`;

exports[`omnigraph/format formatEid should format 322 correctly 1`] = `"MORPH_MAINNET"`;

exports[`omnigraph/format formatEid should format 323 correctly 1`] = `"CODEX_MAINNET"`;

exports[`omnigraph/format formatEid should format 324 correctly 1`] = `"ABSTRACT_MAINNET"`;

exports[`omnigraph/format formatEid should format 327 correctly 1`] = `"SUPERPOSITION_MAINNET"`;

exports[`omnigraph/format formatEid should format 328 correctly 1`] = `"EDU_MAINNET"`;

exports[`omnigraph/format formatEid should format 329 correctly 1`] = `"HEMI_MAINNET"`;

exports[`omnigraph/format formatEid should format 330 correctly 1`] = `"ISLANDER_MAINNET"`;

exports[`omnigraph/format formatEid should format 331 correctly 1`] = `"MP1_MAINNET"`;

exports[`omnigraph/format formatEid should format 332 correctly 1`] = `"SONIC_MAINNET"`;

exports[`omnigraph/format formatEid should format 333 correctly 1`] = `"ROOTSTOCK_MAINNET"`;

exports[`omnigraph/format formatEid should format 334 correctly 1`] = `"SOPHON_MAINNET"`;

exports[`omnigraph/format formatEid should format 335 correctly 1`] = `"SWELL_MAINNET"`;

exports[`omnigraph/format formatEid should format 336 correctly 1`] = `"FLOW_MAINNET"`;

exports[`omnigraph/format formatEid should format 337 correctly 1`] = `"BL4_MAINNET"`;

exports[`omnigraph/format formatEid should format 338 correctly 1`] = `"BL5_MAINNET"`;

exports[`omnigraph/format formatEid should format 339 correctly 1`] = `"INK_MAINNET"`;

exports[`omnigraph/format formatEid should format 340 correctly 1`] = `"SONEIUM_MAINNET"`;

exports[`omnigraph/format formatEid should format 341 correctly 1`] = `"SPACE_MAINNET"`;

exports[`omnigraph/format formatEid should format 342 correctly 1`] = `"GLUE_MAINNET"`;

<<<<<<< HEAD
=======
exports[`omnigraph/format formatEid should format 359 correctly 1`] = `"CRONOSEVM_MAINNET"`;

exports[`omnigraph/format formatEid should format 360 correctly 1`] = `"CRONOSZKEVM_MAINNET"`;

exports[`omnigraph/format formatEid should format 361 correctly 1`] = `"GOAT_MAINNET"`;

exports[`omnigraph/format formatEid should format 362 correctly 1`] = `"BERA_MAINNET"`;

exports[`omnigraph/format formatEid should format 363 correctly 1`] = `"BAHAMUT_MAINNET"`;

exports[`omnigraph/format formatEid should format 364 correctly 1`] = `"STORY_MAINNET"`;

exports[`omnigraph/format formatEid should format 365 correctly 1`] = `"XDC_MAINNET"`;

>>>>>>> 652cfe08
exports[`omnigraph/format formatEid should format 420 correctly 1`] = `"TRON_MAINNET"`;

exports[`omnigraph/format formatEid should format 10102 correctly 1`] = `"BSC_TESTNET"`;

exports[`omnigraph/format formatEid should format 10106 correctly 1`] = `"AVALANCHE_TESTNET"`;

exports[`omnigraph/format formatEid should format 10108 correctly 1`] = `"APTOS_TESTNET"`;

exports[`omnigraph/format formatEid should format 10109 correctly 1`] = `"POLYGON_TESTNET"`;

exports[`omnigraph/format formatEid should format 10112 correctly 1`] = `"FANTOM_TESTNET"`;

exports[`omnigraph/format formatEid should format 10115 correctly 1`] = `"DFK_TESTNET"`;

exports[`omnigraph/format formatEid should format 10118 correctly 1`] = `"DEXALOT_TESTNET"`;

exports[`omnigraph/format formatEid should format 10121 correctly 1`] = `"ETHEREUM_TESTNET"`;

exports[`omnigraph/format formatEid should format 10125 correctly 1`] = `"CELO_TESTNET"`;

exports[`omnigraph/format formatEid should format 10126 correctly 1`] = `"MOONBEAM_TESTNET"`;

exports[`omnigraph/format formatEid should format 10130 correctly 1`] = `"SWIMMER_TESTNET"`;

exports[`omnigraph/format formatEid should format 10132 correctly 1`] = `"OPTIMISM_TESTNET"`;

exports[`omnigraph/format formatEid should format 10133 correctly 1`] = `"HARMONY_TESTNET"`;

exports[`omnigraph/format formatEid should format 10138 correctly 1`] = `"FUSE_TESTNET"`;

exports[`omnigraph/format formatEid should format 10143 correctly 1`] = `"ARBITRUM_TESTNET"`;

exports[`omnigraph/format formatEid should format 10145 correctly 1`] = `"GNOSIS_TESTNET"`;

exports[`omnigraph/format formatEid should format 10150 correctly 1`] = `"KLAYTN_TESTNET"`;

exports[`omnigraph/format formatEid should format 10151 correctly 1`] = `"METIS_TESTNET"`;

exports[`omnigraph/format formatEid should format 10152 correctly 1`] = `"INTAIN_TESTNET"`;

exports[`omnigraph/format formatEid should format 10153 correctly 1`] = `"COREDAO_TESTNET"`;

exports[`omnigraph/format formatEid should format 10155 correctly 1`] = `"OKX_TESTNET"`;

exports[`omnigraph/format formatEid should format 10156 correctly 1`] = `"METER_TESTNET"`;

exports[`omnigraph/format formatEid should format 10157 correctly 1`] = `"ZKCONSENSYS_TESTNET"`;

exports[`omnigraph/format formatEid should format 10158 correctly 1`] = `"ZKPOLYGON_TESTNET"`;

exports[`omnigraph/format formatEid should format 10159 correctly 1`] = `"CANTO_TESTNET"`;

exports[`omnigraph/format formatEid should format 10160 correctly 1`] = `"BASE_TESTNET"`;

exports[`omnigraph/format formatEid should format 10161 correctly 1`] = `"SEPOLIA_TESTNET"`;

exports[`omnigraph/format formatEid should format 10162 correctly 1`] = `"DOS_TESTNET"`;

exports[`omnigraph/format formatEid should format 10164 correctly 1`] = `"SHRAPNEL_TESTNET"`;

exports[`omnigraph/format formatEid should format 10165 correctly 1`] = `"ZKSYNC_TESTNET"`;

exports[`omnigraph/format formatEid should format 10168 correctly 1`] = `"SOLANA_TESTNET"`;

exports[`omnigraph/format formatEid should format 10171 correctly 1`] = `"CATHAY_TESTNET"`;

exports[`omnigraph/format formatEid should format 10172 correctly 1`] = `"KAVA_TESTNET"`;

exports[`omnigraph/format formatEid should format 10173 correctly 1`] = `"TENET_TESTNET"`;

exports[`omnigraph/format formatEid should format 10177 correctly 1`] = `"BLOCKGEN_TESTNET"`;

exports[`omnigraph/format formatEid should format 10178 correctly 1`] = `"MERITCIRCLE_TESTNET"`;

exports[`omnigraph/format formatEid should format 10181 correctly 1`] = `"MANTLE_TESTNET"`;

exports[`omnigraph/format formatEid should format 10182 correctly 1`] = `"HUBBLE_TESTNET"`;

exports[`omnigraph/format formatEid should format 10191 correctly 1`] = `"AAVEGOTCHI_TESTNET"`;

exports[`omnigraph/format formatEid should format 10195 correctly 1`] = `"ZORA_TESTNET"`;

exports[`omnigraph/format formatEid should format 10196 correctly 1`] = `"TOMO_TESTNET"`;

exports[`omnigraph/format formatEid should format 10197 correctly 1`] = `"LOOT_TESTNET"`;

exports[`omnigraph/format formatEid should format 10199 correctly 1`] = `"TELOS_TESTNET"`;

exports[`omnigraph/format formatEid should format 10200 correctly 1`] = `"ORDERLY_TESTNET"`;

exports[`omnigraph/format formatEid should format 10201 correctly 1`] = `"AURORA_TESTNET"`;

exports[`omnigraph/format formatEid should format 10202 correctly 1`] = `"OPBNB_TESTNET"`;

exports[`omnigraph/format formatEid should format 10204 correctly 1`] = `"MONAD_TESTNET"`;

exports[`omnigraph/format formatEid should format 10206 correctly 1`] = `"SPRUCE_TESTNET"`;

exports[`omnigraph/format formatEid should format 10207 correctly 1`] = `"PGJJTK_TESTNET"`;

exports[`omnigraph/format formatEid should format 10208 correctly 1`] = `"ODA_TESTNET"`;

exports[`omnigraph/format formatEid should format 10209 correctly 1`] = `"KIWI_TESTNET"`;

exports[`omnigraph/format formatEid should format 10210 correctly 1`] = `"ASTAR_TESTNET"`;

exports[`omnigraph/format formatEid should format 10211 correctly 1`] = `"CONFLUX_TESTNET"`;

exports[`omnigraph/format formatEid should format 10214 correctly 1`] = `"SCROLL_TESTNET"`;

exports[`omnigraph/format formatEid should format 10215 correctly 1`] = `"EON_TESTNET"`;

exports[`omnigraph/format formatEid should format 10216 correctly 1`] = `"XPLA_TESTNET"`;

exports[`omnigraph/format formatEid should format 10217 correctly 1`] = `"HOLESKY_TESTNET"`;

exports[`omnigraph/format formatEid should format 10218 correctly 1`] = `"INJECTIVE_TESTNET"`;

exports[`omnigraph/format formatEid should format 10219 correctly 1`] = `"IDEX_TESTNET"`;

exports[`omnigraph/format formatEid should format 10220 correctly 1`] = `"ZKATANA_TESTNET"`;

exports[`omnigraph/format formatEid should format 10221 correctly 1`] = `"MANTA_TESTNET"`;

exports[`omnigraph/format formatEid should format 10222 correctly 1`] = `"FRAME_TESTNET"`;

exports[`omnigraph/format formatEid should format 10223 correctly 1`] = `"PGN_TESTNET"`;

exports[`omnigraph/format formatEid should format 10224 correctly 1`] = `"POLYGONCDK_TESTNET"`;

exports[`omnigraph/format formatEid should format 10230 correctly 1`] = `"SHIMMER_TESTNET"`;

exports[`omnigraph/format formatEid should format 10231 correctly 1`] = `"ARBSEP_TESTNET"`;

exports[`omnigraph/format formatEid should format 10232 correctly 1`] = `"OPTSEP_TESTNET"`;

exports[`omnigraph/format formatEid should format 10234 correctly 1`] = `"VENN_TESTNET"`;

exports[`omnigraph/format formatEid should format 10235 correctly 1`] = `"RARIBLE_TESTNET"`;

exports[`omnigraph/format formatEid should format 10236 correctly 1`] = `"GUNZILLA_TESTNET"`;

exports[`omnigraph/format formatEid should format 10238 correctly 1`] = `"RC1_TESTNET"`;

exports[`omnigraph/format formatEid should format 10239 correctly 1`] = `"ETHERLINK_TESTNET"`;

exports[`omnigraph/format formatEid should format 10241 correctly 1`] = `"KIWI2_TESTNET"`;

exports[`omnigraph/format formatEid should format 10242 correctly 1`] = `"JOC_TESTNET"`;

exports[`omnigraph/format formatEid should format 10243 correctly 1`] = `"BLAST_TESTNET"`;

exports[`omnigraph/format formatEid should format 10245 correctly 1`] = `"BASESEP_TESTNET"`;

exports[`omnigraph/format formatEid should format 10246 correctly 1`] = `"MANTLESEP_TESTNET"`;

exports[`omnigraph/format formatEid should format 10247 correctly 1`] = `"ZKPOLYGONSEP_TESTNET"`;

exports[`omnigraph/format formatEid should format 10248 correctly 1`] = `"ZKSYNCSEP_TESTNET"`;

exports[`omnigraph/format formatEid should format 10249 correctly 1`] = `"ZORASEP_TESTNET"`;

exports[`omnigraph/format formatEid should format 10251 correctly 1`] = `"XAI_TESTNET"`;

exports[`omnigraph/format formatEid should format 10252 correctly 1`] = `"TANGIBLE_TESTNET"`;

exports[`omnigraph/format formatEid should format 10255 correctly 1`] = `"FRAXTAL_TESTNET"`;

exports[`omnigraph/format formatEid should format 10256 correctly 1`] = `"BERA_TESTNET"`;

exports[`omnigraph/format formatEid should format 10258 correctly 1`] = `"SEI_TESTNET"`;

exports[`omnigraph/format formatEid should format 10259 correctly 1`] = `"EXOCORE_TESTNET"`;

exports[`omnigraph/format formatEid should format 10260 correctly 1`] = `"MODE_TESTNET"`;

exports[`omnigraph/format formatEid should format 10262 correctly 1`] = `"UNREAL_TESTNET"`;

exports[`omnigraph/format formatEid should format 10263 correctly 1`] = `"MASA_TESTNET"`;

exports[`omnigraph/format formatEid should format 10264 correctly 1`] = `"MERLIN_TESTNET"`;

exports[`omnigraph/format formatEid should format 10265 correctly 1`] = `"HOMEVERSE_TESTNET"`;

exports[`omnigraph/format formatEid should format 10266 correctly 1`] = `"ZKASTAR_TESTNET"`;

exports[`omnigraph/format formatEid should format 10267 correctly 1`] = `"AMOY_TESTNET"`;

exports[`omnigraph/format formatEid should format 10268 correctly 1`] = `"DEGEN_TESTNET"`;

exports[`omnigraph/format formatEid should format 10269 correctly 1`] = `"XLAYER_TESTNET"`;

exports[`omnigraph/format formatEid should format 10270 correctly 1`] = `"FORM_TESTNET"`;

exports[`omnigraph/format formatEid should format 10271 correctly 1`] = `"LL1_TESTNET"`;

exports[`omnigraph/format formatEid should format 10272 correctly 1`] = `"MANTASEP_TESTNET"`;

exports[`omnigraph/format formatEid should format 10273 correctly 1`] = `"SKALE_TESTNET"`;

exports[`omnigraph/format formatEid should format 10274 correctly 1`] = `"TAIKO_TESTNET"`;

exports[`omnigraph/format formatEid should format 10275 correctly 1`] = `"ZIRCUIT_TESTNET"`;

exports[`omnigraph/format formatEid should format 10277 correctly 1`] = `"OLIVE_TESTNET"`;

exports[`omnigraph/format formatEid should format 10278 correctly 1`] = `"SANKO_TESTNET"`;

exports[`omnigraph/format formatEid should format 10279 correctly 1`] = `"BOB_TESTNET"`;

exports[`omnigraph/format formatEid should format 10280 correctly 1`] = `"CYBER_TESTNET"`;

exports[`omnigraph/format formatEid should format 10281 correctly 1`] = `"BOTANIX_TESTNET"`;

exports[`omnigraph/format formatEid should format 10282 correctly 1`] = `"XCHAIN_TESTNET"`;

exports[`omnigraph/format formatEid should format 10283 correctly 1`] = `"ZKLINK_TESTNET"`;

exports[`omnigraph/format formatEid should format 10284 correctly 1`] = `"EBI_TESTNET"`;

exports[`omnigraph/format formatEid should format 10285 correctly 1`] = `"HEDERA_TESTNET"`;

exports[`omnigraph/format formatEid should format 10286 correctly 1`] = `"LINEASEP_TESTNET"`;

exports[`omnigraph/format formatEid should format 10288 correctly 1`] = `"BESU1_TESTNET"`;

exports[`omnigraph/format formatEid should format 10289 correctly 1`] = `"BOUNCEBIT_TESTNET"`;

exports[`omnigraph/format formatEid should format 10291 correctly 1`] = `"BARTIO_TESTNET"`;

exports[`omnigraph/format formatEid should format 10292 correctly 1`] = `"METISSEP_TESTNET"`;

exports[`omnigraph/format formatEid should format 10294 correctly 1`] = `"FLARE_TESTNET"`;

exports[`omnigraph/format formatEid should format 10295 correctly 1`] = `"CAMP_TESTNET"`;

exports[`omnigraph/format formatEid should format 10296 correctly 1`] = `"GLUE_TESTNET"`;

exports[`omnigraph/format formatEid should format 10297 correctly 1`] = `"OPENCAMPUS_TESTNET"`;

exports[`omnigraph/format formatEid should format 10298 correctly 1`] = `"VANAR_TESTNET"`;

exports[`omnigraph/format formatEid should format 10299 correctly 1`] = `"PEAQ_TESTNET"`;

exports[`omnigraph/format formatEid should format 10300 correctly 1`] = `"LIF3_TESTNET"`;

exports[`omnigraph/format formatEid should format 10301 correctly 1`] = `"FI_TESTNET"`;

exports[`omnigraph/format formatEid should format 10304 correctly 1`] = `"PLUME_TESTNET"`;

exports[`omnigraph/format formatEid should format 10306 correctly 1`] = `"CURTIS_TESTNET"`;

exports[`omnigraph/format formatEid should format 10307 correctly 1`] = `"IOTA_TESTNET"`;

exports[`omnigraph/format formatEid should format 10308 correctly 1`] = `"LYRA_TESTNET"`;

exports[`omnigraph/format formatEid should format 10309 correctly 1`] = `"LIGHTLINK_TESTNET"`;

exports[`omnigraph/format formatEid should format 10311 correctly 1`] = `"CODEX_TESTNET"`;

exports[`omnigraph/format formatEid should format 10313 correctly 1`] = `"ABSTRACT_TESTNET"`;

exports[`omnigraph/format formatEid should format 10315 correctly 1`] = `"STORY_TESTNET"`;

exports[`omnigraph/format formatEid should format 10318 correctly 1`] = `"ROOT_TESTNET"`;

exports[`omnigraph/format formatEid should format 10319 correctly 1`] = `"REYA_TESTNET"`;

exports[`omnigraph/format formatEid should format 10320 correctly 1`] = `"BITLAYER_TESTNET"`;

exports[`omnigraph/format formatEid should format 10321 correctly 1`] = `"DM2VERSE_TESTNET"`;

exports[`omnigraph/format formatEid should format 10322 correctly 1`] = `"MORPH_TESTNET"`;

exports[`omnigraph/format formatEid should format 10323 correctly 1`] = `"OZEAN_TESTNET"`;

exports[`omnigraph/format formatEid should format 10324 correctly 1`] = `"BEVM_TESTNET"`;

exports[`omnigraph/format formatEid should format 10327 correctly 1`] = `"LISK_TESTNET"`;

exports[`omnigraph/format formatEid should format 10328 correctly 1`] = `"KEVNET_TESTNET"`;

exports[`omnigraph/format formatEid should format 10329 correctly 1`] = `"PLUME2_TESTNET"`;

exports[`omnigraph/format formatEid should format 10330 correctly 1`] = `"BLE_TESTNET"`;

exports[`omnigraph/format formatEid should format 10331 correctly 1`] = `"BL2_TESTNET"`;

exports[`omnigraph/format formatEid should format 10332 correctly 1`] = `"HYPERLIQUID_TESTNET"`;

exports[`omnigraph/format formatEid should format 10333 correctly 1`] = `"UNICHAIN_TESTNET"`;

exports[`omnigraph/format formatEid should format 10334 correctly 1`] = `"MINATO_TESTNET"`;

exports[`omnigraph/format formatEid should format 10335 correctly 1`] = `"WORLDCOIN_TESTNET"`;

exports[`omnigraph/format formatEid should format 10336 correctly 1`] = `"SUPERPOSITION_TESTNET"`;

exports[`omnigraph/format formatEid should format 10337 correctly 1`] = `"OTHERWORLD_TESTNET"`;

exports[`omnigraph/format formatEid should format 10338 correctly 1`] = `"HEMI_TESTNET"`;

exports[`omnigraph/format formatEid should format 10339 correctly 1`] = `"GAMESWIFT_TESTNET"`;

exports[`omnigraph/format formatEid should format 10340 correctly 1`] = `"ODYSSEY_TESTNET"`;

exports[`omnigraph/format formatEid should format 10341 correctly 1`] = `"SOPHON_TESTNET"`;

exports[`omnigraph/format formatEid should format 10342 correctly 1`] = `"MOKSHA_TESTNET"`;

exports[`omnigraph/format formatEid should format 10344 correctly 1`] = `"CITREA_TESTNET"`;

exports[`omnigraph/format formatEid should format 10345 correctly 1`] = `"MP1_TESTNET"`;

exports[`omnigraph/format formatEid should format 10346 correctly 1`] = `"BL3_TESTNET"`;

exports[`omnigraph/format formatEid should format 10347 correctly 1`] = `"BAHAMUT_TESTNET"`;

exports[`omnigraph/format formatEid should format 10348 correctly 1`] = `"TREASURE_TESTNET"`;

exports[`omnigraph/format formatEid should format 10349 correctly 1`] = `"SONIC_TESTNET"`;

exports[`omnigraph/format formatEid should format 10350 correctly 1`] = `"ROOTSTOCK_TESTNET"`;

exports[`omnigraph/format formatEid should format 10351 correctly 1`] = `"FLOW_TESTNET"`;

exports[`omnigraph/format formatEid should format 10352 correctly 1`] = `"NIBIRU_TESTNET"`;

exports[`omnigraph/format formatEid should format 10353 correctly 1`] = `"SWELL_TESTNET"`;

exports[`omnigraph/format formatEid should format 10354 correctly 1`] = `"MEMECOREFORMICARIUM_TESTNET"`;

exports[`omnigraph/format formatEid should format 10355 correctly 1`] = `"APEXFUSIONNEXUS_TESTNET"`;

exports[`omnigraph/format formatEid should format 10356 correctly 1`] = `"GOAT_TESTNET"`;

exports[`omnigraph/format formatEid should format 10357 correctly 1`] = `"BL6_TESTNET"`;

exports[`omnigraph/format formatEid should format 10358 correctly 1`] = `"INK_TESTNET"`;

exports[`omnigraph/format formatEid should format 10359 correctly 1`] = `"CRONOSEVM_TESTNET"`;

exports[`omnigraph/format formatEid should format 10360 correctly 1`] = `"CRONOSZKEVM_TESTNET"`;

exports[`omnigraph/format formatEid should format 10361 correctly 1`] = `"STABLEDEVNET_TESTNET"`;

exports[`omnigraph/format formatEid should format 10420 correctly 1`] = `"TRON_TESTNET"`;

exports[`omnigraph/format formatEid should format 20008 correctly 1`] = `"APTOS_SANDBOX"`;

exports[`omnigraph/format formatEid should format 20102 correctly 1`] = `"BSC_SANDBOX"`;

exports[`omnigraph/format formatEid should format 20106 correctly 1`] = `"AVALANCHE_SANDBOX"`;

exports[`omnigraph/format formatEid should format 20109 correctly 1`] = `"POLYGON_SANDBOX"`;

exports[`omnigraph/format formatEid should format 20112 correctly 1`] = `"FANTOM_SANDBOX"`;

exports[`omnigraph/format formatEid should format 20121 correctly 1`] = `"ETHEREUM_SANDBOX"`;

exports[`omnigraph/format formatEid should format 20132 correctly 1`] = `"OPTIMISM_SANDBOX"`;

exports[`omnigraph/format formatEid should format 20151 correctly 1`] = `"METIS_SANDBOX"`;

exports[`omnigraph/format formatEid should format 20231 correctly 1`] = `"ARBITRUM_SANDBOX"`;

exports[`omnigraph/format formatEid should format 20420 correctly 1`] = `"TRON_SANDBOX"`;

exports[`omnigraph/format formatEid should format 20421 correctly 1`] = `"TRONDEV_SANDBOX"`;

exports[`omnigraph/format formatEid should format 30101 correctly 1`] = `"ETHEREUM_V2_MAINNET"`;

exports[`omnigraph/format formatEid should format 30102 correctly 1`] = `"BSC_V2_MAINNET"`;

exports[`omnigraph/format formatEid should format 30106 correctly 1`] = `"AVALANCHE_V2_MAINNET"`;

exports[`omnigraph/format formatEid should format 30108 correctly 1`] = `"APTOS_V2_MAINNET"`;

exports[`omnigraph/format formatEid should format 30109 correctly 1`] = `"POLYGON_V2_MAINNET"`;

exports[`omnigraph/format formatEid should format 30110 correctly 1`] = `"ARBITRUM_V2_MAINNET"`;

exports[`omnigraph/format formatEid should format 30111 correctly 1`] = `"OPTIMISM_V2_MAINNET"`;

exports[`omnigraph/format formatEid should format 30112 correctly 1`] = `"FANTOM_V2_MAINNET"`;

exports[`omnigraph/format formatEid should format 30114 correctly 1`] = `"SWIMMER_V2_MAINNET"`;

exports[`omnigraph/format formatEid should format 30115 correctly 1`] = `"DFK_V2_MAINNET"`;

exports[`omnigraph/format formatEid should format 30116 correctly 1`] = `"HARMONY_V2_MAINNET"`;

exports[`omnigraph/format formatEid should format 30118 correctly 1`] = `"DEXALOT_V2_MAINNET"`;

exports[`omnigraph/format formatEid should format 30125 correctly 1`] = `"CELO_V2_MAINNET"`;

exports[`omnigraph/format formatEid should format 30126 correctly 1`] = `"MOONBEAM_V2_MAINNET"`;

exports[`omnigraph/format formatEid should format 30138 correctly 1`] = `"FUSE_V2_MAINNET"`;

exports[`omnigraph/format formatEid should format 30145 correctly 1`] = `"GNOSIS_V2_MAINNET"`;

exports[`omnigraph/format formatEid should format 30148 correctly 1`] = `"SHRAPNEL_V2_MAINNET"`;

exports[`omnigraph/format formatEid should format 30149 correctly 1`] = `"DOS_V2_MAINNET"`;

exports[`omnigraph/format formatEid should format 30150 correctly 1`] = `"KLAYTN_V2_MAINNET"`;

exports[`omnigraph/format formatEid should format 30151 correctly 1`] = `"METIS_V2_MAINNET"`;

exports[`omnigraph/format formatEid should format 30152 correctly 1`] = `"INTAIN_V2_MAINNET"`;

exports[`omnigraph/format formatEid should format 30153 correctly 1`] = `"COREDAO_V2_MAINNET"`;

exports[`omnigraph/format formatEid should format 30154 correctly 1`] = `"GOERLI_V2_MAINNET"`;

exports[`omnigraph/format formatEid should format 30155 correctly 1`] = `"OKX_V2_MAINNET"`;

exports[`omnigraph/format formatEid should format 30158 correctly 1`] = `"ZKPOLYGON_V2_MAINNET"`;

exports[`omnigraph/format formatEid should format 30159 correctly 1`] = `"CANTO_V2_MAINNET"`;

exports[`omnigraph/format formatEid should format 30161 correctly 1`] = `"SEPOLIA_V2_MAINNET"`;

exports[`omnigraph/format formatEid should format 30165 correctly 1`] = `"ZKSYNC_V2_MAINNET"`;

exports[`omnigraph/format formatEid should format 30167 correctly 1`] = `"MOONRIVER_V2_MAINNET"`;

exports[`omnigraph/format formatEid should format 30168 correctly 1`] = `"SOLANA_V2_MAINNET"`;

exports[`omnigraph/format formatEid should format 30173 correctly 1`] = `"TENET_V2_MAINNET"`;

exports[`omnigraph/format formatEid should format 30175 correctly 1`] = `"NOVA_V2_MAINNET"`;

exports[`omnigraph/format formatEid should format 30176 correctly 1`] = `"METER_V2_MAINNET"`;

exports[`omnigraph/format formatEid should format 30177 correctly 1`] = `"KAVA_V2_MAINNET"`;

exports[`omnigraph/format formatEid should format 30181 correctly 1`] = `"MANTLE_V2_MAINNET"`;

exports[`omnigraph/format formatEid should format 30182 correctly 1`] = `"HUBBLE_V2_MAINNET"`;

exports[`omnigraph/format formatEid should format 30183 correctly 1`] = `"ZKCONSENSYS_V2_MAINNET"`;

exports[`omnigraph/format formatEid should format 30184 correctly 1`] = `"BASE_V2_MAINNET"`;

exports[`omnigraph/format formatEid should format 30195 correctly 1`] = `"ZORA_V2_MAINNET"`;

exports[`omnigraph/format formatEid should format 30196 correctly 1`] = `"TOMO_V2_MAINNET"`;

exports[`omnigraph/format formatEid should format 30197 correctly 1`] = `"LOOT_V2_MAINNET"`;

exports[`omnigraph/format formatEid should format 30198 correctly 1`] = `"MERITCIRCLE_V2_MAINNET"`;

exports[`omnigraph/format formatEid should format 30199 correctly 1`] = `"TELOS_V2_MAINNET"`;

exports[`omnigraph/format formatEid should format 30202 correctly 1`] = `"OPBNB_V2_MAINNET"`;

exports[`omnigraph/format formatEid should format 30205 correctly 1`] = `"LIF3_V2_MAINNET"`;

exports[`omnigraph/format formatEid should format 30210 correctly 1`] = `"ASTAR_V2_MAINNET"`;

exports[`omnigraph/format formatEid should format 30211 correctly 1`] = `"AURORA_V2_MAINNET"`;

exports[`omnigraph/format formatEid should format 30212 correctly 1`] = `"CONFLUX_V2_MAINNET"`;

exports[`omnigraph/format formatEid should format 30213 correctly 1`] = `"ORDERLY_V2_MAINNET"`;

exports[`omnigraph/format formatEid should format 30214 correctly 1`] = `"SCROLL_V2_MAINNET"`;

exports[`omnigraph/format formatEid should format 30215 correctly 1`] = `"EON_V2_MAINNET"`;

exports[`omnigraph/format formatEid should format 30216 correctly 1`] = `"XPLA_V2_MAINNET"`;

exports[`omnigraph/format formatEid should format 30217 correctly 1`] = `"MANTA_V2_MAINNET"`;

exports[`omnigraph/format formatEid should format 30218 correctly 1`] = `"PGN_V2_MAINNET"`;

exports[`omnigraph/format formatEid should format 30230 correctly 1`] = `"SHIMMER_V2_MAINNET"`;

exports[`omnigraph/format formatEid should format 30234 correctly 1`] = `"BB1_V2_MAINNET"`;

exports[`omnigraph/format formatEid should format 30235 correctly 1`] = `"RARIBLE_V2_MAINNET"`;

exports[`omnigraph/format formatEid should format 30236 correctly 1`] = `"XAI_V2_MAINNET"`;

exports[`omnigraph/format formatEid should format 30237 correctly 1`] = `"REAL_V2_MAINNET"`;

exports[`omnigraph/format formatEid should format 30238 correctly 1`] = `"TILTYARD_V2_MAINNET"`;

exports[`omnigraph/format formatEid should format 30243 correctly 1`] = `"BLAST_V2_MAINNET"`;

exports[`omnigraph/format formatEid should format 30255 correctly 1`] = `"FRAXTAL_V2_MAINNET"`;

exports[`omnigraph/format formatEid should format 30257 correctly 1`] = `"ZKATANA_V2_MAINNET"`;

exports[`omnigraph/format formatEid should format 30260 correctly 1`] = `"MODE_V2_MAINNET"`;

exports[`omnigraph/format formatEid should format 30263 correctly 1`] = `"MASA_V2_MAINNET"`;

exports[`omnigraph/format formatEid should format 30265 correctly 1`] = `"HOMEVERSE_V2_MAINNET"`;

exports[`omnigraph/format formatEid should format 30266 correctly 1`] = `"MERLIN_V2_MAINNET"`;

exports[`omnigraph/format formatEid should format 30267 correctly 1`] = `"DEGEN_V2_MAINNET"`;

exports[`omnigraph/format formatEid should format 30273 correctly 1`] = `"SKALE_V2_MAINNET"`;

exports[`omnigraph/format formatEid should format 30274 correctly 1`] = `"XLAYER_V2_MAINNET"`;

exports[`omnigraph/format formatEid should format 30278 correctly 1`] = `"SANKO_V2_MAINNET"`;

exports[`omnigraph/format formatEid should format 30279 correctly 1`] = `"BOB_V2_MAINNET"`;

exports[`omnigraph/format formatEid should format 30280 correctly 1`] = `"SEI_V2_MAINNET"`;

exports[`omnigraph/format formatEid should format 30281 correctly 1`] = `"KINTO_V2_MAINNET"`;

exports[`omnigraph/format formatEid should format 30282 correctly 1`] = `"EBI_V2_MAINNET"`;

exports[`omnigraph/format formatEid should format 30283 correctly 1`] = `"CYBER_V2_MAINNET"`;

exports[`omnigraph/format formatEid should format 30284 correctly 1`] = `"IOTA_V2_MAINNET"`;

exports[`omnigraph/format formatEid should format 30285 correctly 1`] = `"JOC_V2_MAINNET"`;

exports[`omnigraph/format formatEid should format 30290 correctly 1`] = `"TAIKO_V2_MAINNET"`;

exports[`omnigraph/format formatEid should format 30291 correctly 1`] = `"XCHAIN_V2_MAINNET"`;

exports[`omnigraph/format formatEid should format 30292 correctly 1`] = `"ETHERLINK_V2_MAINNET"`;

exports[`omnigraph/format formatEid should format 30293 correctly 1`] = `"BOUNCEBIT_V2_MAINNET"`;

exports[`omnigraph/format formatEid should format 30294 correctly 1`] = `"GRAVITY_V2_MAINNET"`;

exports[`omnigraph/format formatEid should format 30295 correctly 1`] = `"FLARE_V2_MAINNET"`;

exports[`omnigraph/format formatEid should format 30301 correctly 1`] = `"ZKLINK_V2_MAINNET"`;

exports[`omnigraph/format formatEid should format 30302 correctly 1`] = `"PEAQ_V2_MAINNET"`;

exports[`omnigraph/format formatEid should format 30303 correctly 1`] = `"ZIRCUIT_V2_MAINNET"`;

exports[`omnigraph/format formatEid should format 30309 correctly 1`] = `"LIGHTLINK_V2_MAINNET"`;

exports[`omnigraph/format formatEid should format 30311 correctly 1`] = `"LYRA_V2_MAINNET"`;

exports[`omnigraph/format formatEid should format 30312 correctly 1`] = `"APE_V2_MAINNET"`;

exports[`omnigraph/format formatEid should format 30313 correctly 1`] = `"REYA_V2_MAINNET"`;

exports[`omnigraph/format formatEid should format 30314 correctly 1`] = `"BITLAYER_V2_MAINNET"`;

exports[`omnigraph/format formatEid should format 30315 correctly 1`] = `"DM2VERSE_V2_MAINNET"`;

exports[`omnigraph/format formatEid should format 30316 correctly 1`] = `"HEDERA_V2_MAINNET"`;

exports[`omnigraph/format formatEid should format 30317 correctly 1`] = `"BEVM_V2_MAINNET"`;

exports[`omnigraph/format formatEid should format 30318 correctly 1`] = `"PLUME_V2_MAINNET"`;

exports[`omnigraph/format formatEid should format 30319 correctly 1`] = `"WORLDCHAIN_V2_MAINNET"`;

exports[`omnigraph/format formatEid should format 30320 correctly 1`] = `"UNICHAIN_V2_MAINNET"`;

exports[`omnigraph/format formatEid should format 30321 correctly 1`] = `"LISK_V2_MAINNET"`;

exports[`omnigraph/format formatEid should format 30322 correctly 1`] = `"MORPH_V2_MAINNET"`;

exports[`omnigraph/format formatEid should format 30323 correctly 1`] = `"CODEX_V2_MAINNET"`;

exports[`omnigraph/format formatEid should format 30324 correctly 1`] = `"ABSTRACT_V2_MAINNET"`;

exports[`omnigraph/format formatEid should format 30325 correctly 1`] = `"MOVEMENT_V2_MAINNET"`;

exports[`omnigraph/format formatEid should format 30326 correctly 1`] = `"INITIA_V2_MAINNET"`;

exports[`omnigraph/format formatEid should format 30327 correctly 1`] = `"SUPERPOSITION_V2_MAINNET"`;

exports[`omnigraph/format formatEid should format 30328 correctly 1`] = `"EDU_V2_MAINNET"`;

exports[`omnigraph/format formatEid should format 30329 correctly 1`] = `"HEMI_V2_MAINNET"`;

exports[`omnigraph/format formatEid should format 30330 correctly 1`] = `"ISLANDER_V2_MAINNET"`;

exports[`omnigraph/format formatEid should format 30331 correctly 1`] = `"MP1_V2_MAINNET"`;

exports[`omnigraph/format formatEid should format 30332 correctly 1`] = `"SONIC_V2_MAINNET"`;

exports[`omnigraph/format formatEid should format 30333 correctly 1`] = `"ROOTSTOCK_V2_MAINNET"`;

exports[`omnigraph/format formatEid should format 30334 correctly 1`] = `"SOPHON_V2_MAINNET"`;

exports[`omnigraph/format formatEid should format 30335 correctly 1`] = `"SWELL_V2_MAINNET"`;

exports[`omnigraph/format formatEid should format 30336 correctly 1`] = `"FLOW_V2_MAINNET"`;

exports[`omnigraph/format formatEid should format 30337 correctly 1`] = `"BL4_V2_MAINNET"`;

exports[`omnigraph/format formatEid should format 30338 correctly 1`] = `"BL5_V2_MAINNET"`;

exports[`omnigraph/format formatEid should format 30339 correctly 1`] = `"INK_V2_MAINNET"`;

exports[`omnigraph/format formatEid should format 30340 correctly 1`] = `"SONEIUM_V2_MAINNET"`;

exports[`omnigraph/format formatEid should format 30341 correctly 1`] = `"SPACE_V2_MAINNET"`;

exports[`omnigraph/format formatEid should format 30342 correctly 1`] = `"GLUE_V2_MAINNET"`;

exports[`omnigraph/format formatEid should format 30343 correctly 1`] = `"TON_V2_MAINNET"`;

exports[`omnigraph/format formatEid should format 30359 correctly 1`] = `"CRONOSEVM_V2_MAINNET"`;

exports[`omnigraph/format formatEid should format 30360 correctly 1`] = `"CRONOSZKEVM_V2_MAINNET"`;

exports[`omnigraph/format formatEid should format 30361 correctly 1`] = `"GOAT_V2_MAINNET"`;

exports[`omnigraph/format formatEid should format 30362 correctly 1`] = `"BERA_V2_MAINNET"`;

exports[`omnigraph/format formatEid should format 30363 correctly 1`] = `"BAHAMUT_V2_MAINNET"`;

exports[`omnigraph/format formatEid should format 30364 correctly 1`] = `"STORY_V2_MAINNET"`;

exports[`omnigraph/format formatEid should format 30365 correctly 1`] = `"XDC_V2_MAINNET"`;

exports[`omnigraph/format formatEid should format 30420 correctly 1`] = `"TRON_V2_MAINNET"`;

exports[`omnigraph/format formatEid should format 40102 correctly 1`] = `"BSC_V2_TESTNET"`;

exports[`omnigraph/format formatEid should format 40106 correctly 1`] = `"AVALANCHE_V2_TESTNET"`;

exports[`omnigraph/format formatEid should format 40108 correctly 1`] = `"APTOS_V2_TESTNET"`;

exports[`omnigraph/format formatEid should format 40109 correctly 1`] = `"POLYGON_V2_TESTNET"`;

exports[`omnigraph/format formatEid should format 40112 correctly 1`] = `"FANTOM_V2_TESTNET"`;

exports[`omnigraph/format formatEid should format 40115 correctly 1`] = `"DFK_V2_TESTNET"`;

exports[`omnigraph/format formatEid should format 40118 correctly 1`] = `"DEXALOT_V2_TESTNET"`;

exports[`omnigraph/format formatEid should format 40121 correctly 1`] = `"ETHEREUM_V2_TESTNET"`;

exports[`omnigraph/format formatEid should format 40125 correctly 1`] = `"CELO_V2_TESTNET"`;

exports[`omnigraph/format formatEid should format 40126 correctly 1`] = `"MOONBEAM_V2_TESTNET"`;

exports[`omnigraph/format formatEid should format 40132 correctly 1`] = `"OPTIMISM_V2_TESTNET"`;

exports[`omnigraph/format formatEid should format 40133 correctly 1`] = `"HARMONY_V2_TESTNET"`;

exports[`omnigraph/format formatEid should format 40138 correctly 1`] = `"FUSE_V2_TESTNET"`;

exports[`omnigraph/format formatEid should format 40143 correctly 1`] = `"ARBITRUM_V2_TESTNET"`;

exports[`omnigraph/format formatEid should format 40145 correctly 1`] = `"GNOSIS_V2_TESTNET"`;

exports[`omnigraph/format formatEid should format 40150 correctly 1`] = `"KLAYTN_V2_TESTNET"`;

exports[`omnigraph/format formatEid should format 40151 correctly 1`] = `"METIS_V2_TESTNET"`;

exports[`omnigraph/format formatEid should format 40153 correctly 1`] = `"COREDAO_V2_TESTNET"`;

exports[`omnigraph/format formatEid should format 40155 correctly 1`] = `"OKX_V2_TESTNET"`;

exports[`omnigraph/format formatEid should format 40156 correctly 1`] = `"METER_V2_TESTNET"`;

exports[`omnigraph/format formatEid should format 40157 correctly 1`] = `"ZKCONSENSYS_V2_TESTNET"`;

exports[`omnigraph/format formatEid should format 40158 correctly 1`] = `"ZKPOLYGON_V2_TESTNET"`;

exports[`omnigraph/format formatEid should format 40159 correctly 1`] = `"CANTO_V2_TESTNET"`;

exports[`omnigraph/format formatEid should format 40160 correctly 1`] = `"BASE_V2_TESTNET"`;

exports[`omnigraph/format formatEid should format 40161 correctly 1`] = `"SEPOLIA_V2_TESTNET"`;

exports[`omnigraph/format formatEid should format 40164 correctly 1`] = `"SHRAPNEL_V2_TESTNET"`;

exports[`omnigraph/format formatEid should format 40165 correctly 1`] = `"ZKSYNC_V2_TESTNET"`;

exports[`omnigraph/format formatEid should format 40168 correctly 1`] = `"SOLANA_V2_TESTNET"`;

exports[`omnigraph/format formatEid should format 40170 correctly 1`] = `"SCROLL_V2_TESTNET"`;

exports[`omnigraph/format formatEid should format 40171 correctly 1`] = `"CATHAY_V2_TESTNET"`;

exports[`omnigraph/format formatEid should format 40172 correctly 1`] = `"KAVA_V2_TESTNET"`;

exports[`omnigraph/format formatEid should format 40173 correctly 1`] = `"TENET_V2_TESTNET"`;

exports[`omnigraph/format formatEid should format 40177 correctly 1`] = `"BLOCKGEN_V2_TESTNET"`;

exports[`omnigraph/format formatEid should format 40178 correctly 1`] = `"MERITCIRCLE_V2_TESTNET"`;

exports[`omnigraph/format formatEid should format 40179 correctly 1`] = `"AAVEGOTCHI_V2_TESTNET"`;

exports[`omnigraph/format formatEid should format 40181 correctly 1`] = `"MANTLE_V2_TESTNET"`;

exports[`omnigraph/format formatEid should format 40182 correctly 1`] = `"HUBBLE_V2_TESTNET"`;

exports[`omnigraph/format formatEid should format 40195 correctly 1`] = `"ZORA_V2_TESTNET"`;

exports[`omnigraph/format formatEid should format 40196 correctly 1`] = `"TOMO_V2_TESTNET"`;

exports[`omnigraph/format formatEid should format 40197 correctly 1`] = `"LOOT_V2_TESTNET"`;

exports[`omnigraph/format formatEid should format 40199 correctly 1`] = `"TELOS_V2_TESTNET"`;

exports[`omnigraph/format formatEid should format 40200 correctly 1`] = `"ORDERLY_V2_TESTNET"`;

exports[`omnigraph/format formatEid should format 40201 correctly 1`] = `"AURORA_V2_TESTNET"`;

exports[`omnigraph/format formatEid should format 40202 correctly 1`] = `"OPBNB_V2_TESTNET"`;

exports[`omnigraph/format formatEid should format 40203 correctly 1`] = `"SHIMMER_V2_TESTNET"`;

exports[`omnigraph/format formatEid should format 40204 correctly 1`] = `"MONAD_V2_TESTNET"`;

exports[`omnigraph/format formatEid should format 40206 correctly 1`] = `"SPRUCE_V2_TESTNET"`;

exports[`omnigraph/format formatEid should format 40207 correctly 1`] = `"PGJJTK_V2_TESTNET"`;

exports[`omnigraph/format formatEid should format 40208 correctly 1`] = `"ODA_V2_TESTNET"`;

exports[`omnigraph/format formatEid should format 40209 correctly 1`] = `"KIWI_V2_TESTNET"`;

exports[`omnigraph/format formatEid should format 40210 correctly 1`] = `"ASTAR_V2_TESTNET"`;

exports[`omnigraph/format formatEid should format 40211 correctly 1`] = `"CONFLUX_V2_TESTNET"`;

exports[`omnigraph/format formatEid should format 40215 correctly 1`] = `"EON_V2_TESTNET"`;

exports[`omnigraph/format formatEid should format 40216 correctly 1`] = `"XPLA_V2_TESTNET"`;

exports[`omnigraph/format formatEid should format 40217 correctly 1`] = `"HOLESKY_V2_TESTNET"`;

exports[`omnigraph/format formatEid should format 40218 correctly 1`] = `"INJECTIVE_V2_TESTNET"`;

exports[`omnigraph/format formatEid should format 40219 correctly 1`] = `"IDEX_V2_TESTNET"`;

exports[`omnigraph/format formatEid should format 40220 correctly 1`] = `"ZKATANA_V2_TESTNET"`;

exports[`omnigraph/format formatEid should format 40221 correctly 1`] = `"MANTA_V2_TESTNET"`;

exports[`omnigraph/format formatEid should format 40222 correctly 1`] = `"FRAME_V2_TESTNET"`;

exports[`omnigraph/format formatEid should format 40223 correctly 1`] = `"PGN_V2_TESTNET"`;

exports[`omnigraph/format formatEid should format 40224 correctly 1`] = `"POLYGONCDK_V2_TESTNET"`;

exports[`omnigraph/format formatEid should format 40231 correctly 1`] = `"ARBSEP_V2_TESTNET"`;

exports[`omnigraph/format formatEid should format 40232 correctly 1`] = `"OPTSEP_V2_TESTNET"`;

exports[`omnigraph/format formatEid should format 40234 correctly 1`] = `"VENN_V2_TESTNET"`;

exports[`omnigraph/format formatEid should format 40235 correctly 1`] = `"RARIBLE_V2_TESTNET"`;

exports[`omnigraph/format formatEid should format 40236 correctly 1`] = `"GUNZILLA_V2_TESTNET"`;

exports[`omnigraph/format formatEid should format 40238 correctly 1`] = `"RC1_V2_TESTNET"`;

exports[`omnigraph/format formatEid should format 40239 correctly 1`] = `"ETHERLINK_V2_TESTNET"`;

exports[`omnigraph/format formatEid should format 40241 correctly 1`] = `"KIWI2_V2_TESTNET"`;

exports[`omnigraph/format formatEid should format 40242 correctly 1`] = `"JOC_V2_TESTNET"`;

exports[`omnigraph/format formatEid should format 40243 correctly 1`] = `"BLAST_V2_TESTNET"`;

exports[`omnigraph/format formatEid should format 40245 correctly 1`] = `"BASESEP_V2_TESTNET"`;

exports[`omnigraph/format formatEid should format 40246 correctly 1`] = `"MANTLESEP_V2_TESTNET"`;

exports[`omnigraph/format formatEid should format 40247 correctly 1`] = `"ZKPOLYGONSEP_V2_TESTNET"`;

exports[`omnigraph/format formatEid should format 40249 correctly 1`] = `"ZORASEP_V2_TESTNET"`;

exports[`omnigraph/format formatEid should format 40251 correctly 1`] = `"XAI_V2_TESTNET"`;

exports[`omnigraph/format formatEid should format 40252 correctly 1`] = `"TANGIBLE_V2_TESTNET"`;

exports[`omnigraph/format formatEid should format 40255 correctly 1`] = `"FRAXTAL_V2_TESTNET"`;

exports[`omnigraph/format formatEid should format 40256 correctly 1`] = `"BERA_V2_TESTNET"`;

exports[`omnigraph/format formatEid should format 40258 correctly 1`] = `"SEI_V2_TESTNET"`;

exports[`omnigraph/format formatEid should format 40259 correctly 1`] = `"EXOCORE_V2_TESTNET"`;

exports[`omnigraph/format formatEid should format 40260 correctly 1`] = `"MODE_V2_TESTNET"`;

exports[`omnigraph/format formatEid should format 40262 correctly 1`] = `"UNREAL_V2_TESTNET"`;

exports[`omnigraph/format formatEid should format 40263 correctly 1`] = `"MASA_V2_TESTNET"`;

exports[`omnigraph/format formatEid should format 40264 correctly 1`] = `"MERLIN_V2_TESTNET"`;

exports[`omnigraph/format formatEid should format 40265 correctly 1`] = `"HOMEVERSE_V2_TESTNET"`;

exports[`omnigraph/format formatEid should format 40266 correctly 1`] = `"ZKASTAR_V2_TESTNET"`;

exports[`omnigraph/format formatEid should format 40267 correctly 1`] = `"AMOY_V2_TESTNET"`;

exports[`omnigraph/format formatEid should format 40268 correctly 1`] = `"DEGEN_V2_TESTNET"`;

exports[`omnigraph/format formatEid should format 40269 correctly 1`] = `"XLAYER_V2_TESTNET"`;

exports[`omnigraph/format formatEid should format 40270 correctly 1`] = `"FORM_V2_TESTNET"`;

exports[`omnigraph/format formatEid should format 40271 correctly 1`] = `"LL1_V2_TESTNET"`;

exports[`omnigraph/format formatEid should format 40272 correctly 1`] = `"MANTASEP_V2_TESTNET"`;

exports[`omnigraph/format formatEid should format 40273 correctly 1`] = `"SKALE_V2_TESTNET"`;

exports[`omnigraph/format formatEid should format 40274 correctly 1`] = `"TAIKO_V2_TESTNET"`;

exports[`omnigraph/format formatEid should format 40275 correctly 1`] = `"ZIRCUIT_V2_TESTNET"`;

exports[`omnigraph/format formatEid should format 40277 correctly 1`] = `"OLIVE_V2_TESTNET"`;

exports[`omnigraph/format formatEid should format 40278 correctly 1`] = `"SANKO_V2_TESTNET"`;

exports[`omnigraph/format formatEid should format 40279 correctly 1`] = `"BOB_V2_TESTNET"`;

exports[`omnigraph/format formatEid should format 40280 correctly 1`] = `"CYBER_V2_TESTNET"`;

exports[`omnigraph/format formatEid should format 40281 correctly 1`] = `"BOTANIX_V2_TESTNET"`;

exports[`omnigraph/format formatEid should format 40282 correctly 1`] = `"XCHAIN_V2_TESTNET"`;

exports[`omnigraph/format formatEid should format 40283 correctly 1`] = `"ZKLINK_V2_TESTNET"`;

exports[`omnigraph/format formatEid should format 40284 correctly 1`] = `"EBI_V2_TESTNET"`;

exports[`omnigraph/format formatEid should format 40285 correctly 1`] = `"HEDERA_V2_TESTNET"`;

exports[`omnigraph/format formatEid should format 40286 correctly 1`] = `"DOS_V2_TESTNET"`;

exports[`omnigraph/format formatEid should format 40287 correctly 1`] = `"LINEASEP_V2_TESTNET"`;

exports[`omnigraph/format formatEid should format 40288 correctly 1`] = `"BESU1_V2_TESTNET"`;

exports[`omnigraph/format formatEid should format 40289 correctly 1`] = `"BOUNCEBIT_V2_TESTNET"`;

exports[`omnigraph/format formatEid should format 40291 correctly 1`] = `"BARTIO_V2_TESTNET"`;

exports[`omnigraph/format formatEid should format 40292 correctly 1`] = `"METISSEP_V2_TESTNET"`;

exports[`omnigraph/format formatEid should format 40294 correctly 1`] = `"FLARE_V2_TESTNET"`;

exports[`omnigraph/format formatEid should format 40295 correctly 1`] = `"CAMP_V2_TESTNET"`;

exports[`omnigraph/format formatEid should format 40296 correctly 1`] = `"GLUE_V2_TESTNET"`;

exports[`omnigraph/format formatEid should format 40297 correctly 1`] = `"OPENCAMPUS_V2_TESTNET"`;

exports[`omnigraph/format formatEid should format 40298 correctly 1`] = `"VANAR_V2_TESTNET"`;

exports[`omnigraph/format formatEid should format 40299 correctly 1`] = `"PEAQ_V2_TESTNET"`;

exports[`omnigraph/format formatEid should format 40300 correctly 1`] = `"LIF3_V2_TESTNET"`;

exports[`omnigraph/format formatEid should format 40301 correctly 1`] = `"FI_V2_TESTNET"`;

exports[`omnigraph/format formatEid should format 40304 correctly 1`] = `"PLUME_V2_TESTNET"`;

exports[`omnigraph/format formatEid should format 40305 correctly 1`] = `"ZKSYNCSEP_V2_TESTNET"`;

exports[`omnigraph/format formatEid should format 40306 correctly 1`] = `"CURTIS_V2_TESTNET"`;

exports[`omnigraph/format formatEid should format 40307 correctly 1`] = `"IOTA_V2_TESTNET"`;

exports[`omnigraph/format formatEid should format 40308 correctly 1`] = `"LYRA_V2_TESTNET"`;

exports[`omnigraph/format formatEid should format 40309 correctly 1`] = `"LIGHTLINK_V2_TESTNET"`;

exports[`omnigraph/format formatEid should format 40311 correctly 1`] = `"CODEX_V2_TESTNET"`;

exports[`omnigraph/format formatEid should format 40313 correctly 1`] = `"ABSTRACT_V2_TESTNET"`;

exports[`omnigraph/format formatEid should format 40315 correctly 1`] = `"STORY_V2_TESTNET"`;

exports[`omnigraph/format formatEid should format 40318 correctly 1`] = `"ROOT_V2_TESTNET"`;

exports[`omnigraph/format formatEid should format 40319 correctly 1`] = `"REYA_V2_TESTNET"`;

exports[`omnigraph/format formatEid should format 40320 correctly 1`] = `"BITLAYER_V2_TESTNET"`;

exports[`omnigraph/format formatEid should format 40321 correctly 1`] = `"DM2VERSE_V2_TESTNET"`;

exports[`omnigraph/format formatEid should format 40322 correctly 1`] = `"MORPH_V2_TESTNET"`;

exports[`omnigraph/format formatEid should format 40323 correctly 1`] = `"OZEAN_V2_TESTNET"`;

exports[`omnigraph/format formatEid should format 40324 correctly 1`] = `"BEVM_V2_TESTNET"`;

exports[`omnigraph/format formatEid should format 40325 correctly 1`] = `"MOVEMENT_V2_TESTNET"`;

exports[`omnigraph/format formatEid should format 40326 correctly 1`] = `"INITIA_V2_TESTNET"`;

exports[`omnigraph/format formatEid should format 40327 correctly 1`] = `"LISK_V2_TESTNET"`;

exports[`omnigraph/format formatEid should format 40328 correctly 1`] = `"KEVNET_V2_TESTNET"`;

exports[`omnigraph/format formatEid should format 40329 correctly 1`] = `"PLUME2_V2_TESTNET"`;

exports[`omnigraph/format formatEid should format 40330 correctly 1`] = `"BLE_V2_TESTNET"`;

exports[`omnigraph/format formatEid should format 40331 correctly 1`] = `"BL2_V2_TESTNET"`;

exports[`omnigraph/format formatEid should format 40332 correctly 1`] = `"HYPERLIQUID_V2_TESTNET"`;

exports[`omnigraph/format formatEid should format 40333 correctly 1`] = `"UNICHAIN_V2_TESTNET"`;

exports[`omnigraph/format formatEid should format 40334 correctly 1`] = `"MINATO_V2_TESTNET"`;

exports[`omnigraph/format formatEid should format 40335 correctly 1`] = `"WORLDCOIN_V2_TESTNET"`;

exports[`omnigraph/format formatEid should format 40336 correctly 1`] = `"SUPERPOSITION_V2_TESTNET"`;

exports[`omnigraph/format formatEid should format 40337 correctly 1`] = `"OTHERWORLD_V2_TESTNET"`;

exports[`omnigraph/format formatEid should format 40338 correctly 1`] = `"HEMI_V2_TESTNET"`;

exports[`omnigraph/format formatEid should format 40339 correctly 1`] = `"GAMESWIFT_V2_TESTNET"`;

exports[`omnigraph/format formatEid should format 40340 correctly 1`] = `"ODYSSEY_V2_TESTNET"`;

exports[`omnigraph/format formatEid should format 40341 correctly 1`] = `"SOPHON_V2_TESTNET"`;

exports[`omnigraph/format formatEid should format 40342 correctly 1`] = `"MOKSHA_V2_TESTNET"`;

exports[`omnigraph/format formatEid should format 40343 correctly 1`] = `"TON_V2_TESTNET"`;

exports[`omnigraph/format formatEid should format 40344 correctly 1`] = `"CITREA_V2_TESTNET"`;

exports[`omnigraph/format formatEid should format 40345 correctly 1`] = `"MP1_V2_TESTNET"`;

exports[`omnigraph/format formatEid should format 40346 correctly 1`] = `"BL3_V2_TESTNET"`;

exports[`omnigraph/format formatEid should format 40347 correctly 1`] = `"BAHAMUT_V2_TESTNET"`;

exports[`omnigraph/format formatEid should format 40348 correctly 1`] = `"TREASURE_V2_TESTNET"`;

exports[`omnigraph/format formatEid should format 40349 correctly 1`] = `"SONIC_V2_TESTNET"`;

exports[`omnigraph/format formatEid should format 40350 correctly 1`] = `"ROOTSTOCK_V2_TESTNET"`;

exports[`omnigraph/format formatEid should format 40351 correctly 1`] = `"FLOW_V2_TESTNET"`;

exports[`omnigraph/format formatEid should format 40352 correctly 1`] = `"NIBIRU_V2_TESTNET"`;

exports[`omnigraph/format formatEid should format 40353 correctly 1`] = `"SWELL_V2_TESTNET"`;

exports[`omnigraph/format formatEid should format 40354 correctly 1`] = `"MEMECOREFORMICARIUM_V2_TESTNET"`;

exports[`omnigraph/format formatEid should format 40355 correctly 1`] = `"APEXFUSIONNEXUS_V2_TESTNET"`;

exports[`omnigraph/format formatEid should format 40356 correctly 1`] = `"GOAT_V2_TESTNET"`;

exports[`omnigraph/format formatEid should format 40357 correctly 1`] = `"BL6_V2_TESTNET"`;

exports[`omnigraph/format formatEid should format 40358 correctly 1`] = `"INK_V2_TESTNET"`;

exports[`omnigraph/format formatEid should format 40359 correctly 1`] = `"CRONOSEVM_V2_TESTNET"`;

exports[`omnigraph/format formatEid should format 40360 correctly 1`] = `"CRONOSZKEVM_V2_TESTNET"`;

exports[`omnigraph/format formatEid should format 40361 correctly 1`] = `"STABLEDEVNET_V2_TESTNET"`;

exports[`omnigraph/format formatEid should format 40420 correctly 1`] = `"TRON_V2_TESTNET"`;

exports[`omnigraph/format formatEid should format 50008 correctly 1`] = `"APTOS_V2_SANDBOX"`;

exports[`omnigraph/format formatEid should format 50102 correctly 1`] = `"BSC_V2_SANDBOX"`;

exports[`omnigraph/format formatEid should format 50106 correctly 1`] = `"AVALANCHE_V2_SANDBOX"`;

exports[`omnigraph/format formatEid should format 50109 correctly 1`] = `"POLYGON_V2_SANDBOX"`;

exports[`omnigraph/format formatEid should format 50121 correctly 1`] = `"ETHEREUM_V2_SANDBOX"`;

exports[`omnigraph/format formatEid should format 50132 correctly 1`] = `"OPTIMISM_V2_SANDBOX"`;

exports[`omnigraph/format formatEid should format 50151 correctly 1`] = `"METIS_V2_SANDBOX"`;

exports[`omnigraph/format formatEid should format 50168 correctly 1`] = `"SOLANA_V2_SANDBOX"`;

exports[`omnigraph/format formatEid should format 50231 correctly 1`] = `"ARBITRUM_V2_SANDBOX"`;

exports[`omnigraph/format formatEid should format 50325 correctly 1`] = `"MOVEMENT_V2_SANDBOX"`;

exports[`omnigraph/format formatEid should format 50326 correctly 1`] = `"INITIA_V2_SANDBOX"`;

exports[`omnigraph/format formatEid should format 50343 correctly 1`] = `"TON_V2_SANDBOX"`;

exports[`omnigraph/format formatEid should format 50420 correctly 1`] = `"TRON_V2_SANDBOX"`;

exports[`omnigraph/format formatEid should format 50421 correctly 1`] = `"TRONDEV_V2_SANDBOX"`;<|MERGE_RESOLUTION|>--- conflicted
+++ resolved
@@ -236,8 +236,6 @@
 
 exports[`omnigraph/format formatEid should format 342 correctly 1`] = `"GLUE_MAINNET"`;
 
-<<<<<<< HEAD
-=======
 exports[`omnigraph/format formatEid should format 359 correctly 1`] = `"CRONOSEVM_MAINNET"`;
 
 exports[`omnigraph/format formatEid should format 360 correctly 1`] = `"CRONOSZKEVM_MAINNET"`;
@@ -252,7 +250,6 @@
 
 exports[`omnigraph/format formatEid should format 365 correctly 1`] = `"XDC_MAINNET"`;
 
->>>>>>> 652cfe08
 exports[`omnigraph/format formatEid should format 420 correctly 1`] = `"TRON_MAINNET"`;
 
 exports[`omnigraph/format formatEid should format 10102 correctly 1`] = `"BSC_TESTNET"`;
