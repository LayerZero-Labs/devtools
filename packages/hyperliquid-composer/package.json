--- conflicted
+++ resolved
@@ -86,13 +86,8 @@
     "ethers-v6": "npm:ethers@^6.13.5",
     "inquirer": "^12.3.3",
     "jest": "^29.7.0",
-<<<<<<< HEAD
-    "rimraf": "^5.0.5",
-    "tsup": "^8.4.0"
-=======
     "tsup": "^8.4.0",
     "typescript": "^5.4.4"
->>>>>>> 08bcf8d3
   },
   "peerDependencies": {
     "@layerzerolabs/lz-evm-messagelib-v2": "^3.0.12",
