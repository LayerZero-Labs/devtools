--- conflicted
+++ resolved
@@ -1,10 +1,5 @@
-<<<<<<< HEAD
-import { Address, flattenTransactions, OmniGraph, type OmniTransaction } from '@layerzerolabs/devtools'
+import { flattenTransactions, OmniGraph, type OmniTransaction } from '@layerzerolabs/devtools'
 import { flattenReadTransactions, HasPeer, OAppFactory, OAppOmniGraph } from './types'
-=======
-import { flattenTransactions, type OmniTransaction } from '@layerzerolabs/devtools'
-import type { OAppFactory, OAppOmniGraph } from './types'
->>>>>>> abbb8138
 import { createModuleLogger, printBoolean } from '@layerzerolabs/io-devtools'
 import { formatOmniVector } from '@layerzerolabs/devtools'
 import { Uln302ExecutorConfig, Uln302UlnConfig } from '@layerzerolabs/protocol-devtools'
@@ -109,11 +104,7 @@
         )
     )
 
-<<<<<<< HEAD
-export const configureOAppConfigs: OAppConfigurator = async (graph: OAppOmniGraph, createSdk: OAppFactory) =>
-=======
 export const configureSendConfig: OAppConfigurator = async (graph, createSdk) =>
->>>>>>> abbb8138
     flattenTransactions(
         await Promise.all(
             graph.connections.map(async ({ vector: { from, to }, config }): Promise<OmniTransaction[]> => {
