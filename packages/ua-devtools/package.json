{
  "name": "@layerzerolabs/ua-devtools",
  "version": "0.0.2",
  "description": "Utilities for working with LayerZero contracts",
  "repository": {
    "type": "git",
    "url": "git+https://github.com/LayerZero-Labs/devtools.git",
    "directory": "packages/ua-devtools"
  },
  "license": "MIT",
  "exports": {
    ".": {
      "types": "./dist/index.d.ts",
      "require": "./dist/index.js",
      "import": "./dist/index.mjs"
    }
  },
  "main": "dist/index.js",
  "module": "dist/index.mjs",
  "types": "dist/index.d.ts",
  "files": [
    "dist"
  ],
  "scripts": {
    "prebuild": "tsc -noEmit",
    "build": "$npm_execpath tsup",
    "clean": "rm -rf dist",
    "dev": "$npm_execpath tsup --watch",
    "lint": "$npm_execpath eslint '**/*.{js,ts,json}'",
    "test": "jest --passWithNoTests"
  },
  "devDependencies": {
    "@layerzerolabs/devtools": "~0.0.2",
    "@layerzerolabs/io-devtools": "~0.0.2",
    "@layerzerolabs/lz-definitions": "~2.0.7",
<<<<<<< HEAD
    "@layerzerolabs/lz-utility-v2": "~2.0.7",
    "@layerzerolabs/protocol-devtools": "~0.0.1",
    "@layerzerolabs/test-devtools": "~0.0.1",
=======
    "@layerzerolabs/protocol-devtools": "~0.0.2",
    "@layerzerolabs/test-devtools": "~0.0.2",
>>>>>>> 89e9185e
    "@types/jest": "^29.5.11",
    "fast-check": "^3.15.0",
    "jest": "^29.7.0",
    "ts-jest": "^29.1.1",
    "ts-node": "^10.9.2",
    "tslib": "~2.6.2",
    "tsup": "~8.0.1",
    "typescript": "^5.3.3",
    "zod": "^3.22.4"
  },
  "peerDependencies": {
    "@layerzerolabs/devtools": "~0.0.2",
    "@layerzerolabs/io-devtools": "~0.0.2",
    "@layerzerolabs/lz-definitions": "~2.0.7",
<<<<<<< HEAD
    "@layerzerolabs/lz-utility-v2": "~2.0.7",
    "@layerzerolabs/protocol-devtools": "~0.0.1",
=======
    "@layerzerolabs/protocol-devtools": "~0.0.2",
>>>>>>> 89e9185e
    "zod": "^3.22.4"
  },
  "publishConfig": {
    "access": "restricted"
  }
}<|MERGE_RESOLUTION|>--- conflicted
+++ resolved
@@ -33,14 +33,9 @@
     "@layerzerolabs/devtools": "~0.0.2",
     "@layerzerolabs/io-devtools": "~0.0.2",
     "@layerzerolabs/lz-definitions": "~2.0.7",
-<<<<<<< HEAD
     "@layerzerolabs/lz-utility-v2": "~2.0.7",
-    "@layerzerolabs/protocol-devtools": "~0.0.1",
-    "@layerzerolabs/test-devtools": "~0.0.1",
-=======
     "@layerzerolabs/protocol-devtools": "~0.0.2",
     "@layerzerolabs/test-devtools": "~0.0.2",
->>>>>>> 89e9185e
     "@types/jest": "^29.5.11",
     "fast-check": "^3.15.0",
     "jest": "^29.7.0",
@@ -55,12 +50,8 @@
     "@layerzerolabs/devtools": "~0.0.2",
     "@layerzerolabs/io-devtools": "~0.0.2",
     "@layerzerolabs/lz-definitions": "~2.0.7",
-<<<<<<< HEAD
     "@layerzerolabs/lz-utility-v2": "~2.0.7",
-    "@layerzerolabs/protocol-devtools": "~0.0.1",
-=======
     "@layerzerolabs/protocol-devtools": "~0.0.2",
->>>>>>> 89e9185e
     "zod": "^3.22.4"
   },
   "publishConfig": {
