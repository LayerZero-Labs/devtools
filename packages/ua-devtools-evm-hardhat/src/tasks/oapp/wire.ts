--- conflicted
+++ resolved
@@ -14,13 +14,9 @@
 import { createConnectedContractFactory, createSignerFactory } from '@layerzerolabs/devtools-evm-hardhat'
 import { createSignAndSend, OmniTransaction } from '@layerzerolabs/devtools'
 import { printTransactions } from '@layerzerolabs/devtools'
-<<<<<<< HEAD
-import { printLogo } from '@layerzerolabs/io-devtools/swag'
 import { validateAndTransformOappConfig } from '@/utils/taskHelpers'
-=======
 import { resolve } from 'path'
 import { createProgressBar, printLogo, render } from '@layerzerolabs/io-devtools/swag'
->>>>>>> 7d61db63
 
 interface TaskArgs {
     oappConfig: string
