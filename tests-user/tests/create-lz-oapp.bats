

# We'll setup an empty testing directory for this script and store its location in this variable
PROJECTS_DIRECTORY=

# This will be run at the start of this testing suite,
# similar to beforeAll() in jest
setup() {
    # Load bats-assert and bats-support
    load "../lib/bats-support/load.bash"
    load "../lib/bats-assert/load.bash"

    # For debugging purposes, we'll output the environment variables 
    # that influence the behavior of create-lz-oapp
    echo "create-lz-oapp:repository   $LAYERZERO_EXAMPLES_REPOSITORY_URL" 1>&2
    echo "create-lz-oapp:ref          $LAYERZERO_EXAMPLES_REPOSITORY_REF" 1>&2

    # Setup a directory for all the projects created by this test
    PROJECTS_DIRECTORY=$(mktemp -d)
}

teardown() {
    rm -rf "$PROJECTS_DIRECTORY"
}

@test "should output version" {
    npx --yes create-lz-oapp --version
}

@test "should fail if --destination is missing in CI mode" {
    run npx --yes create-lz-oapp --ci --example oft

    assert_failure
    assert_output --partial "Missing argument: --destination must be specified in CI mode"
}

@test "should fail if --destination directory already exists in CI mode" {
    local DESTINATION="$PROJECTS_DIRECTORY/existing"
    mkdir -p "$DESTINATION"

    run npx --yes create-lz-oapp --ci --example oft --destination $DESTINATION

    assert_failure
    assert_output --regexp "Directory '.*?' already exists"
}

@test "should fail if --destination is an existing file in CI mode" {
    local DESTINATION="$PROJECTS_DIRECTORY/file.json"
    touch $DESTINATION

    run npx --yes create-lz-oapp --ci --example oft --destination $DESTINATION
    assert_failure
    assert_output --regexp "File '.*?' already exists"
}

@test "should fail if --example is missing in CI mode" {
    local DESTINATION="$PROJECTS_DIRECTORY/unused"

    run npx --yes create-lz-oapp --ci --destination $DESTINATION

    assert_failure
    assert_output --partial "Missing argument: --example must be specified in CI mode"
    assert [ ! -d $DESTINATION ]
}

@test "should fail if --example is not valid in CI mode" {
    local DESTINATION="$PROJECTS_DIRECTORY/unused"

    run npx --yes create-lz-oapp --ci --destination $DESTINATION --example wat

    assert_failure
    assert [ ! -d $DESTINATION ]
}

@test "should fail if --package-manager is not valid in CI mode" {
    local DESTINATION="$PROJECTS_DIRECTORY/unused"

    run npx --yes create-lz-oapp --ci --destination $DESTINATION --example oft --package-manager wroom

    assert_failure
    assert_output --partial "manager wroom not found"
    assert [ ! -d $DESTINATION ]
}

# This test is a bit ridiculous because it basically checks that we error out
# on the fact that we have insufficient funds, not on the fact that the EndpointV2 deployment cannot be found
@test "should find EndpointV2 deployment for oapp in CI mode" {
    local DESTINATION="$PROJECTS_DIRECTORY/pnpm-oapp"
    local MNEMONIC="test test test test test test test test test test test junk"

    npx --yes create-lz-oapp --ci --example oapp --destination $DESTINATION --package-manager pnpm
    cd "$DESTINATION"

    MNEMONIC=$MNEMONIC run pnpm hardhat lz:deploy --ci
    refute_output --partial "No deployment found for: EndpointV2"

    MNEMONIC=$MNEMONIC run pnpm hardhat deploy --network sepolia
    refute_output --partial "No deployment found for: EndpointV2"
}

# This test is a bit ridiculous because it basically checks that we error out
# on the fact that we have insufficient funds, not on the fact that the EndpointV2 deployment cannot be found
@test "should find EndpointV2 deployment for oft in CI mode" {
    local DESTINATION="$PROJECTS_DIRECTORY/pnpm-oft"
    local MNEMONIC="test test test test test test test test test test test junk"

    npx --yes create-lz-oapp --ci --example oft --destination $DESTINATION --package-manager pnpm
    cd "$DESTINATION"

    MNEMONIC=$MNEMONIC run pnpm hardhat lz:deploy --ci
    refute_output --partial "No deployment found for: EndpointV2"

    MNEMONIC=$MNEMONIC run pnpm hardhat deploy --network sepolia
    refute_output --partial "No deployment found for: EndpointV2"
}

@test "should work with pnpm & oapp example in CI mode" {
    local DESTINATION="$PROJECTS_DIRECTORY/pnpm-oapp"

    npx --yes create-lz-oapp --ci --example oapp --destination $DESTINATION --package-manager pnpm
    cd "$DESTINATION"
    pnpm compile
    pnpm test
    pnpm lint
    pnpm lint:fix
}

@test "should work with pnpm & oft example in CI mode" {
    local DESTINATION="$PROJECTS_DIRECTORY/pnpm-oft"

    npx --yes create-lz-oapp --ci --example oft --destination $DESTINATION --package-manager pnpm
    cd "$DESTINATION"
    pnpm compile
    pnpm test
    pnpm lint
    pnpm lint:fix
}

@test "should work with pnpm & onft721 example in CI mode" {
    local DESTINATION="$PROJECTS_DIRECTORY/pnpm-onft721"

    npx --yes create-lz-oapp --ci --example onft721 --destination $DESTINATION --package-manager pnpm
    cd "$DESTINATION"
    pnpm compile
    pnpm test
    pnpm lint
    pnpm lint:fix
}

@test "should work with pnpm & oft-adapter example in CI mode" {
    local DESTINATION="$PROJECTS_DIRECTORY/pnpm-oft-adapter"

    npx --yes create-lz-oapp --ci --example oft-adapter --destination $DESTINATION --package-manager pnpm
    cd "$DESTINATION"
    pnpm compile
    pnpm test
    pnpm lint
    pnpm lint:fix
}

@test "should work with pnpm & native-oft-adapter example in CI mode" {
    local DESTINATION="$PROJECTS_DIRECTORY/pnpm-native-oft-adapter"

    LZ_ENABLE_NATIVE_EXAMPLE=1 npx --yes create-lz-oapp --ci --example native-oft-adapter --destination $DESTINATION --package-manager pnpm
    cd "$DESTINATION"
    pnpm compile
    pnpm test
    pnpm lint
    pnpm lint:fix
}

@test "should work with pnpm & mint-burn-oft-adapter example in CI mode" {
    local DESTINATION="$PROJECTS_DIRECTORY/pnpm-mint-burn-oft-adapter"

    LZ_ENABLE_MINTBURN_EXAMPLE=1 npx --yes create-lz-oapp --ci --example mint-burn-oft-adapter --destination $DESTINATION --package-manager pnpm
    cd "$DESTINATION"
    pnpm compile
    pnpm test
    pnpm lint
    pnpm lint:fix
}

@test "should work with pnpm & oft solana example in CI mode" {
    local DESTINATION="$PROJECTS_DIRECTORY/pnpm-oft-solana"

    LZ_ENABLE_SOLANA_OFT_EXAMPLE=1 npx --yes create-lz-oapp --ci --example oft-solana --destination $DESTINATION --package-manager pnpm
    cd "$DESTINATION"
    pnpm compile
    pnpm test
}

@test "should work with pnpm & oft aptos example in CI mode" {
    local DESTINATION="$PROJECTS_DIRECTORY/pnpm-oft-aptos"
<<<<<<< HEAD

    LZ_ENABLE_EXPERIMENTAL_MOVE_VM_EXAMPLES=1 npx --yes create-lz-oapp --ci --example oft-aptos-move --destination $DESTINATION --package-manager pnpm
    cd "$DESTINATION"
    pnpm compile
    pnpm test
}

@test "should work with pnpm & oft adapter aptos example in CI mode" {
    local DESTINATION="$PROJECTS_DIRECTORY/pnpm-oft-adapter-aptos"

    LZ_ENABLE_EXPERIMENTAL_MOVE_VM_EXAMPLES=1 npx --yes create-lz-oapp --ci --example oft-adapter-aptos-move --destination $DESTINATION --package-manager pnpm
    cd "$DESTINATION"
    pnpm compile
    pnpm test
}

@test "should work with pnpm & oapp read example in CI mode" {
    local DESTINATION="$PROJECTS_DIRECTORY/pnpm-oapp-read"
=======
>>>>>>> b8904218

    LZ_ENABLE_EXPERIMENTAL_MOVE_VM_EXAMPLES=1 npx --yes create-lz-oapp --ci --example oft-aptos-move --destination $DESTINATION --package-manager pnpm
    cd "$DESTINATION"
    pnpm compile
    pnpm test
}

<<<<<<< HEAD
@test "should work with yarn & oapp example in CI mode" {
    local DESTINATION="$PROJECTS_DIRECTORY/yarn-oapp"

    YARN_CACHE_FOLDER="/tmp/.yarn-cache" npx --yes create-lz-oapp --ci --example oapp --destination $DESTINATION --package-manager yarn
    cd "$DESTINATION"
    yarn compile
    yarn test
    yarn lint
    yarn lint:fix
}

@test "should work with yarn & oft example in CI mode" {
    local DESTINATION="$PROJECTS_DIRECTORY/yarn-oft"

    YARN_CACHE_FOLDER="/tmp/.yarn-cache-oft-evm" npx --yes create-lz-oapp --ci --example oft --destination $DESTINATION --package-manager yarn
    cd "$DESTINATION"
    yarn compile
    yarn test
    yarn lint
    yarn lint:fix
}

@test "should work with yarn & onft721 example in CI mode" {
    local DESTINATION="$PROJECTS_DIRECTORY/yarn-onft721"

    YARN_CACHE_FOLDER="/tmp/.yarn-cache-onft721-evm" npx --yes create-lz-oapp --ci --example onft721 --destination $DESTINATION --package-manager yarn
    cd "$DESTINATION"
    yarn compile
    yarn test
    yarn lint
    yarn lint:fix
}

@test "should work with yarn & oft-adapter example in CI mode" {
    local DESTINATION="$PROJECTS_DIRECTORY/yarn-oft-adapter"

    YARN_CACHE_FOLDER="/tmp/.yarn-cache-oft-adapter-evm" npx --yes create-lz-oapp --ci --example oft-adapter --destination $DESTINATION --package-manager yarn
    cd "$DESTINATION"
    yarn compile
    yarn test
    yarn lint
    yarn lint:fix
}

@test "should work with yarn & native-oft-adapter example in CI mode" {
    local DESTINATION="$PROJECTS_DIRECTORY/yarn-native-oft-adapter"

    YARN_CACHE_FOLDER="/tmp/.yarn-cache-native-oft-adapter-evm" LZ_ENABLE_NATIVE_EXAMPLE=1 npx --yes create-lz-oapp --ci --example native-oft-adapter --destination $DESTINATION --package-manager yarn
    cd "$DESTINATION"
    yarn compile
    yarn test
    yarn lint
    yarn lint:fix
}

@test "should work with yarn & mint-burn-oft-adapter example in CI mode" {
    local DESTINATION="$PROJECTS_DIRECTORY/yarn-mint-burn-oft-adapter"

    YARN_CACHE_FOLDER="/tmp/.yarn-cache-mint-burn-oft-adapter-evm" LZ_ENABLE_MINTBURN_EXAMPLE=1 npx --yes create-lz-oapp --ci --example mint-burn-oft-adapter --destination $DESTINATION --package-manager yarn
    cd "$DESTINATION"
    yarn compile
    yarn test
    yarn lint
    yarn lint:fix
}

@test "should work with yarn & oft solana example in CI mode" {
    local DESTINATION="$PROJECTS_DIRECTORY/yarn-oft-solana"

    YARN_CACHE_FOLDER="/tmp/.yarn-cache-oft-solana" LZ_ENABLE_SOLANA_OFT_EXAMPLE=1 npx --yes create-lz-oapp --ci --example oft-solana --destination $DESTINATION --package-manager yarn
    cd "$DESTINATION"
    yarn compile
    yarn test
}

@test "should work with yarn & oft aptos example in CI mode" {
    local DESTINATION="$PROJECTS_DIRECTORY/yarn-oft-aptos"

    YARN_CACHE_FOLDER="/tmp/.yarn-cache-oft-aptos" LZ_ENABLE_EXPERIMENTAL_MOVE_VM_EXAMPLES=1 npx --yes create-lz-oapp --ci --example oft-aptos --destination $DESTINATION --package-manager yarn
    cd "$DESTINATION"
    yarn compile
    yarn test
}

@test "should work with yarn & oft adapter aptos example in CI mode" {
    local DESTINATION="$PROJECTS_DIRECTORY/yarn-oft-adapter-aptos"

    YARN_CACHE_FOLDER="/tmp/.yarn-cache-oft-adapter-aptos" LZ_ENABLE_EXPERIMENTAL_MOVE_VM_EXAMPLES=1 npx --yes create-lz-oapp --ci --example oft-adapter-aptos --destination $DESTINATION --package-manager yarn
    cd "$DESTINATION"
    yarn compile
    yarn test
}

@test "should work with yarn & oapp read example in CI mode" {
    local DESTINATION="$PROJECTS_DIRECTORY/yarn-oapp-read"

    YARN_CACHE_FOLDER="/tmp/.yarn-cache-oapp-read" LZ_ENABLE_READ_EXAMPLE=1 npx --yes create-lz-oapp --ci --example oapp-read --destination $DESTINATION --package-manager yarn
    cd "$DESTINATION"
    yarn compile
    yarn test
}

@test "should work with npm & oapp example in CI mode" {
    local DESTINATION="$PROJECTS_DIRECTORY/npm-oapp"
=======
@test "should work with pnpm & oft adapter aptos example in CI mode" {
    local DESTINATION="$PROJECTS_DIRECTORY/pnpm-oft-adapter-aptos"
>>>>>>> b8904218

    LZ_ENABLE_EXPERIMENTAL_MOVE_VM_EXAMPLES=1 npx --yes create-lz-oapp --ci --example oft-adapter-aptos-move --destination $DESTINATION --package-manager pnpm
    cd "$DESTINATION"
    pnpm compile
    pnpm test
}

<<<<<<< HEAD
@test "should work with npm & oft aptos example in CI mode" {
    local DESTINATION="$PROJECTS_DIRECTORY/npm-oft-aptos"

    LZ_ENABLE_EXPERIMENTAL_MOVE_VM_EXAMPLES=1 npx --yes create-lz-oapp --ci --example oft-aptos --destination $DESTINATION --package-manager npm
    cd "$DESTINATION"
    npm run compile
    npm run test
}

@test "should work with npm & oft adapter aptos example in CI mode" {
    local DESTINATION="$PROJECTS_DIRECTORY/npm-oft-adapter-aptos"

    LZ_ENABLE_EXPERIMENTAL_MOVE_VM_EXAMPLES=1 npx --yes create-lz-oapp --ci --example oft-adapter-aptos --destination $DESTINATION --package-manager npm
    cd "$DESTINATION"
    npm run compile
    npm run test
}

@test "should work with npm & oapp read example in CI mode" {
    local DESTINATION="$PROJECTS_DIRECTORY/npm-oapp-read"
=======
@test "should work with pnpm & oapp read example in CI mode" {
    local DESTINATION="$PROJECTS_DIRECTORY/pnpm-oapp-read"
>>>>>>> b8904218

    LZ_ENABLE_READ_EXAMPLE=1 npx --yes create-lz-oapp --ci --example oapp-read --destination $DESTINATION --package-manager pnpm
    cd "$DESTINATION"
    pnpm compile
    pnpm test
}<|MERGE_RESOLUTION|>--- conflicted
+++ resolved
@@ -191,7 +191,6 @@
 
 @test "should work with pnpm & oft aptos example in CI mode" {
     local DESTINATION="$PROJECTS_DIRECTORY/pnpm-oft-aptos"
-<<<<<<< HEAD
 
     LZ_ENABLE_EXPERIMENTAL_MOVE_VM_EXAMPLES=1 npx --yes create-lz-oapp --ci --example oft-aptos-move --destination $DESTINATION --package-manager pnpm
     cd "$DESTINATION"
@@ -210,156 +209,6 @@
 
 @test "should work with pnpm & oapp read example in CI mode" {
     local DESTINATION="$PROJECTS_DIRECTORY/pnpm-oapp-read"
-=======
->>>>>>> b8904218
-
-    LZ_ENABLE_EXPERIMENTAL_MOVE_VM_EXAMPLES=1 npx --yes create-lz-oapp --ci --example oft-aptos-move --destination $DESTINATION --package-manager pnpm
-    cd "$DESTINATION"
-    pnpm compile
-    pnpm test
-}
-
-<<<<<<< HEAD
-@test "should work with yarn & oapp example in CI mode" {
-    local DESTINATION="$PROJECTS_DIRECTORY/yarn-oapp"
-
-    YARN_CACHE_FOLDER="/tmp/.yarn-cache" npx --yes create-lz-oapp --ci --example oapp --destination $DESTINATION --package-manager yarn
-    cd "$DESTINATION"
-    yarn compile
-    yarn test
-    yarn lint
-    yarn lint:fix
-}
-
-@test "should work with yarn & oft example in CI mode" {
-    local DESTINATION="$PROJECTS_DIRECTORY/yarn-oft"
-
-    YARN_CACHE_FOLDER="/tmp/.yarn-cache-oft-evm" npx --yes create-lz-oapp --ci --example oft --destination $DESTINATION --package-manager yarn
-    cd "$DESTINATION"
-    yarn compile
-    yarn test
-    yarn lint
-    yarn lint:fix
-}
-
-@test "should work with yarn & onft721 example in CI mode" {
-    local DESTINATION="$PROJECTS_DIRECTORY/yarn-onft721"
-
-    YARN_CACHE_FOLDER="/tmp/.yarn-cache-onft721-evm" npx --yes create-lz-oapp --ci --example onft721 --destination $DESTINATION --package-manager yarn
-    cd "$DESTINATION"
-    yarn compile
-    yarn test
-    yarn lint
-    yarn lint:fix
-}
-
-@test "should work with yarn & oft-adapter example in CI mode" {
-    local DESTINATION="$PROJECTS_DIRECTORY/yarn-oft-adapter"
-
-    YARN_CACHE_FOLDER="/tmp/.yarn-cache-oft-adapter-evm" npx --yes create-lz-oapp --ci --example oft-adapter --destination $DESTINATION --package-manager yarn
-    cd "$DESTINATION"
-    yarn compile
-    yarn test
-    yarn lint
-    yarn lint:fix
-}
-
-@test "should work with yarn & native-oft-adapter example in CI mode" {
-    local DESTINATION="$PROJECTS_DIRECTORY/yarn-native-oft-adapter"
-
-    YARN_CACHE_FOLDER="/tmp/.yarn-cache-native-oft-adapter-evm" LZ_ENABLE_NATIVE_EXAMPLE=1 npx --yes create-lz-oapp --ci --example native-oft-adapter --destination $DESTINATION --package-manager yarn
-    cd "$DESTINATION"
-    yarn compile
-    yarn test
-    yarn lint
-    yarn lint:fix
-}
-
-@test "should work with yarn & mint-burn-oft-adapter example in CI mode" {
-    local DESTINATION="$PROJECTS_DIRECTORY/yarn-mint-burn-oft-adapter"
-
-    YARN_CACHE_FOLDER="/tmp/.yarn-cache-mint-burn-oft-adapter-evm" LZ_ENABLE_MINTBURN_EXAMPLE=1 npx --yes create-lz-oapp --ci --example mint-burn-oft-adapter --destination $DESTINATION --package-manager yarn
-    cd "$DESTINATION"
-    yarn compile
-    yarn test
-    yarn lint
-    yarn lint:fix
-}
-
-@test "should work with yarn & oft solana example in CI mode" {
-    local DESTINATION="$PROJECTS_DIRECTORY/yarn-oft-solana"
-
-    YARN_CACHE_FOLDER="/tmp/.yarn-cache-oft-solana" LZ_ENABLE_SOLANA_OFT_EXAMPLE=1 npx --yes create-lz-oapp --ci --example oft-solana --destination $DESTINATION --package-manager yarn
-    cd "$DESTINATION"
-    yarn compile
-    yarn test
-}
-
-@test "should work with yarn & oft aptos example in CI mode" {
-    local DESTINATION="$PROJECTS_DIRECTORY/yarn-oft-aptos"
-
-    YARN_CACHE_FOLDER="/tmp/.yarn-cache-oft-aptos" LZ_ENABLE_EXPERIMENTAL_MOVE_VM_EXAMPLES=1 npx --yes create-lz-oapp --ci --example oft-aptos --destination $DESTINATION --package-manager yarn
-    cd "$DESTINATION"
-    yarn compile
-    yarn test
-}
-
-@test "should work with yarn & oft adapter aptos example in CI mode" {
-    local DESTINATION="$PROJECTS_DIRECTORY/yarn-oft-adapter-aptos"
-
-    YARN_CACHE_FOLDER="/tmp/.yarn-cache-oft-adapter-aptos" LZ_ENABLE_EXPERIMENTAL_MOVE_VM_EXAMPLES=1 npx --yes create-lz-oapp --ci --example oft-adapter-aptos --destination $DESTINATION --package-manager yarn
-    cd "$DESTINATION"
-    yarn compile
-    yarn test
-}
-
-@test "should work with yarn & oapp read example in CI mode" {
-    local DESTINATION="$PROJECTS_DIRECTORY/yarn-oapp-read"
-
-    YARN_CACHE_FOLDER="/tmp/.yarn-cache-oapp-read" LZ_ENABLE_READ_EXAMPLE=1 npx --yes create-lz-oapp --ci --example oapp-read --destination $DESTINATION --package-manager yarn
-    cd "$DESTINATION"
-    yarn compile
-    yarn test
-}
-
-@test "should work with npm & oapp example in CI mode" {
-    local DESTINATION="$PROJECTS_DIRECTORY/npm-oapp"
-=======
-@test "should work with pnpm & oft adapter aptos example in CI mode" {
-    local DESTINATION="$PROJECTS_DIRECTORY/pnpm-oft-adapter-aptos"
->>>>>>> b8904218
-
-    LZ_ENABLE_EXPERIMENTAL_MOVE_VM_EXAMPLES=1 npx --yes create-lz-oapp --ci --example oft-adapter-aptos-move --destination $DESTINATION --package-manager pnpm
-    cd "$DESTINATION"
-    pnpm compile
-    pnpm test
-}
-
-<<<<<<< HEAD
-@test "should work with npm & oft aptos example in CI mode" {
-    local DESTINATION="$PROJECTS_DIRECTORY/npm-oft-aptos"
-
-    LZ_ENABLE_EXPERIMENTAL_MOVE_VM_EXAMPLES=1 npx --yes create-lz-oapp --ci --example oft-aptos --destination $DESTINATION --package-manager npm
-    cd "$DESTINATION"
-    npm run compile
-    npm run test
-}
-
-@test "should work with npm & oft adapter aptos example in CI mode" {
-    local DESTINATION="$PROJECTS_DIRECTORY/npm-oft-adapter-aptos"
-
-    LZ_ENABLE_EXPERIMENTAL_MOVE_VM_EXAMPLES=1 npx --yes create-lz-oapp --ci --example oft-adapter-aptos --destination $DESTINATION --package-manager npm
-    cd "$DESTINATION"
-    npm run compile
-    npm run test
-}
-
-@test "should work with npm & oapp read example in CI mode" {
-    local DESTINATION="$PROJECTS_DIRECTORY/npm-oapp-read"
-=======
-@test "should work with pnpm & oapp read example in CI mode" {
-    local DESTINATION="$PROJECTS_DIRECTORY/pnpm-oapp-read"
->>>>>>> b8904218
 
     LZ_ENABLE_READ_EXAMPLE=1 npx --yes create-lz-oapp --ci --example oapp-read --destination $DESTINATION --package-manager pnpm
     cd "$DESTINATION"
