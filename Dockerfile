--- conflicted
+++ resolved
@@ -23,11 +23,7 @@
 # and the base image is built locally
 # 
 # The CI environment will use base images from https://github.com/LayerZero-Labs/devtools/pkgs/container/devtools-dev-base
-<<<<<<< HEAD
-# e.g. ghcr.io/layerzero-labs/devtools-dev-base:shankar-create_images_for_both_architectures
-=======
 # e.g. ghcr.io/layerzero-labs/devtools-dev-base:dockerfile-default_rustup_1_75_0
->>>>>>> 7609b9ba
 ARG BASE_IMAGE=base
 
 # We will provide a way for consumers to override the default Aptos node image
