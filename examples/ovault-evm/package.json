--- conflicted
+++ resolved
@@ -34,17 +34,10 @@
     "@layerzerolabs/lz-evm-sdk-v2": "^3.0.75",
     "@layerzerolabs/lz-evm-v1-0.7": "^3.0.12",
     "@layerzerolabs/lz-v2-utilities": "^3.0.12",
-<<<<<<< HEAD
     "@layerzerolabs/metadata-tools": "^3.0.0",
-    "@layerzerolabs/oapp-evm": "^0.3.1",
-    "@layerzerolabs/oft-evm": "^3.1.2",
-    "@layerzerolabs/ovault-evm": "^0.1.0",
-=======
-    "@layerzerolabs/metadata-tools": "^2.0.0",
     "@layerzerolabs/oapp-evm": "^0.4.0",
     "@layerzerolabs/oft-evm": "^4.0.0",
     "@layerzerolabs/ovault-evm": "^1.0.0",
->>>>>>> 6776847a
     "@layerzerolabs/prettier-config-next": "^2.3.39",
     "@layerzerolabs/script-devtools-evm-foundry": "^2.0.0",
     "@layerzerolabs/solhint-config": "^3.0.12",
