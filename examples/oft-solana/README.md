--- conflicted
+++ resolved
@@ -259,7 +259,6 @@
 
 With a squads multisig, you can simply append the `--multisigKey` flag to the end of the above command.
 
-<<<<<<< HEAD
 ### Mint OFT on Solana
 
 :information_source: This is only possible if you specified your deployer address as part of the `--additional-minters` flag when creating the Solana OFT. If you had chosen `--only-oft-store`, you will not be able to mint your OFT on Solana.
@@ -279,8 +278,6 @@
 :information_source: `~/.config/solana/id.json` assumes that you will use the keypair in the default location. To verify if this path applies to you, run `solana config get` and not the keypair path value.
 :information_source: You can get the `<MINT_AUTHORITY>` address from [deployments/solana-testnet/OFT.json](deployments/solana-testnet/OFT.json).
 
-### Send SOL -> Sepolia
-=======
 ### Set Message Execution Options
 
 Refer to [Generating Execution Options](https://docs.layerzero.network/v2/developers/solana/gas-settings/options#generating-options) to learn how to build the options param for send transactions.
@@ -295,7 +292,6 @@
 ### Send
 
 #### Send SOL -> Sepolia
->>>>>>> f8f250b1
 
 ```bash
 npx hardhat lz:oft:solana:send --amount <AMOUNT> --from-eid 40168 --to <TO> --to-eid 40161 --mint <MINT_ADDRESS> --program-id <PROGRAM_ID> --escrow <ESCROW>
