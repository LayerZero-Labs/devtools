--- conflicted
+++ resolved
@@ -31,12 +31,9 @@
     oftProgramId?: string
     tokenProgram?: string
     computeUnitPriceScaleFactor?: number
-<<<<<<< HEAD
     /** Solana only (so far): minimum value needed successful lzReceive on the destination chain */
     minimumLzReceiveValue?: number
-=======
     addressLookupTables?: string
->>>>>>> ca5a1f9f
 }
 
 task('lz:oft:send', 'Sends OFT tokens cross‐chain from any supported chain')
@@ -108,16 +105,11 @@
         // route to the correct send function based on the source chain type
         if (srcChainType === ChainType.EVM) {
             result = await sendEvm(args as EvmArgs, hre)
-<<<<<<< HEAD
         } else if (srcChainType === ChainType.SOLANA) {
-            result = await sendSolana(args as SolanaArgs)
-=======
-        } else if (chainType === ChainType.SOLANA) {
             result = await sendSolana({
                 ...args,
                 addressLookupTables: args.addressLookupTables ? args.addressLookupTables.split(',') : [],
             } as SolanaArgs)
->>>>>>> ca5a1f9f
         } else {
             throw new Error(`The chain type ${srcChainType} is not implemented in sendOFT for this example`)
         }
