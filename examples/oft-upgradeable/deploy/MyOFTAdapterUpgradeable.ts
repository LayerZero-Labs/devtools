import { type DeployFunction } from 'hardhat-deploy/types'

import { EndpointId, endpointIdToNetwork } from '@layerzerolabs/lz-definitions'
import { getDeploymentAddressAndAbi } from '@layerzerolabs/lz-evm-sdk-v2'

const contractName = 'MyOFTAdapterUpgradeable'

const deploy: DeployFunction = async (hre) => {
    const { deploy } = hre.deployments
    const signer = (await hre.ethers.getSigners())[0]
    console.log(`deploying ${contractName} on network: ${hre.network.name} with ${signer.address}`)

<<<<<<< HEAD
    const { address, abi } = getDeploymentAddressAndAbi(hre.network.name, 'EndpointV2')
    const endpointV2Deployment = new Contract(address, abi, signer)
=======
    const eid = hre.network.config.eid as EndpointId
    const lzNetworkName = endpointIdToNetwork(eid)

    const { address } = getDeploymentAddressAndAbi(lzNetworkName, 'EndpointV2')
>>>>>>> 181b4c9d

    await deploy(contractName, {
        from: signer.address,
        args: ['0x', address], // replace '0x' with the address of the ERC-20 token
        log: true,
        waitConfirmations: 1,
        skipIfAlreadyDeployed: false,
        proxy: {
            proxyContract: 'OpenZeppelinTransparentProxy',
            owner: signer.address,
            execute: {
                init: {
                    methodName: 'initialize',
                    args: [signer.address],
                },
            },
        },
    })
}

deploy.tags = [contractName]

export default deploy<|MERGE_RESOLUTION|>--- conflicted
+++ resolved
@@ -10,15 +10,10 @@
     const signer = (await hre.ethers.getSigners())[0]
     console.log(`deploying ${contractName} on network: ${hre.network.name} with ${signer.address}`)
 
-<<<<<<< HEAD
-    const { address, abi } = getDeploymentAddressAndAbi(hre.network.name, 'EndpointV2')
-    const endpointV2Deployment = new Contract(address, abi, signer)
-=======
     const eid = hre.network.config.eid as EndpointId
     const lzNetworkName = endpointIdToNetwork(eid)
 
     const { address } = getDeploymentAddressAndAbi(lzNetworkName, 'EndpointV2')
->>>>>>> 181b4c9d
 
     await deploy(contractName, {
         from: signer.address,
