--- conflicted
+++ resolved
@@ -244,11 +244,7 @@
         let amount = 100u64 * 100_000_000;  // 100 TOKEN
         let alice = &create_account_for_test(@1234);
 
-<<<<<<< HEAD
         // mint 100 APT to alice
-=======
-        // mint 1 APT to alice
->>>>>>> 777f3a87
         coin::register<AptosCoin>(alice);
         coin::deposit(
             address_of(alice),
@@ -290,10 +286,6 @@
             b"",
             @simple_msglib,
         )), 0);
-<<<<<<< HEAD
-
-=======
->>>>>>> 777f3a87
     }
 
     #[test]
