# @layerzerolabs/oft-adapter-aptos-move-example

## 1.0.2

### Patch Changes

<<<<<<< HEAD
- minor cleanup
=======
- d7d2c43: updating readme to reflect new install process
>>>>>>> f2a87de6

## 1.0.1

### Patch Changes

- c31fec8: strong typing and updated imports

## 1.0.0

### Major Changes

- 24311f8: Minor bug fixes

### Patch Changes

- 8b6c422: Bump monorepo dependencies to latest patch version

## 0.0.2

### Patch Changes

- e256387: Updating packages<|MERGE_RESOLUTION|>--- conflicted
+++ resolved
@@ -4,11 +4,7 @@
 
 ### Patch Changes
 
-<<<<<<< HEAD
-- minor cleanup
-=======
 - d7d2c43: updating readme to reflect new install process
->>>>>>> f2a87de6
 
 ## 1.0.1
 
