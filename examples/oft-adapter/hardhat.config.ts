--- conflicted
+++ resolved
@@ -63,14 +63,6 @@
                 tokenAddress: '0x0', // Set the token address for the OFT adapter
             },
         },
-<<<<<<< HEAD
-=======
-        'avalanche-testnet': {
-            eid: EndpointId.AVALANCHE_V2_TESTNET,
-            url: process.env.RPC_URL_FUJI || 'https://avalanche-fuji.drpc.org',
-            accounts,
-        },
->>>>>>> d1032913
         'arbitrum-testnet': {
             eid: EndpointId.ARBSEP_V2_TESTNET,
             url: process.env.RPC_URL_ARB_SEPOLIA || 'https://arbitrum-sepolia.gateway.tenderly.co',
