--- conflicted
+++ resolved
@@ -4,15 +4,10 @@
 import '@layerzerolabs/toolbox-hardhat'
 import { HardhatUserConfig } from 'hardhat/types'
 
-<<<<<<< HEAD
 import { EndpointId } from '@layerzerolabs/lz-definitions'
-
-import './tasks/'
 
 const MNEMONIC = process.env.MNEMONIC ?? ''
 
-=======
->>>>>>> 3b9fd077
 const config: HardhatUserConfig = {
     solidity: {
         compilers: [
