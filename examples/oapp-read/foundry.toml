[profile.default]
solc-version = '0.8.22'
src = 'contracts'
out = 'out'
test = 'test/foundry'
cache_path = 'cache/foundry'
<<<<<<< HEAD
verbosity = 3
optimize = true
optimizer_runs = 1000
=======
optimizer = true
optimizer_runs = 20_000

>>>>>>> b8a3d43a
libs = [
    # We provide a set of useful contract utilities
    # in the lib directory of @layerzerolabs/toolbox-foundry:
    # 
    # - forge-std
    # - ds-test
    # - solidity-bytes-utils
    'node_modules/@layerzerolabs/toolbox-foundry/lib',
    'node_modules',
]

remappings = [
    # Due to a misconfiguration of solidity-bytes-utils, an outdated version
    # of forge-std is being dragged in
    # 
    # To remedy this, we'll remap the ds-test and forge-std imports to ou own versions
    'ds-test/=node_modules/@layerzerolabs/toolbox-foundry/lib/ds-test',
    'forge-std/=node_modules/@layerzerolabs/toolbox-foundry/lib/forge-std',
    '@layerzerolabs/=node_modules/@layerzerolabs/',
    '@openzeppelin/=node_modules/@openzeppelin/',
]<|MERGE_RESOLUTION|>--- conflicted
+++ resolved
@@ -4,15 +4,9 @@
 out = 'out'
 test = 'test/foundry'
 cache_path = 'cache/foundry'
-<<<<<<< HEAD
-verbosity = 3
-optimize = true
-optimizer_runs = 1000
-=======
 optimizer = true
 optimizer_runs = 20_000
 
->>>>>>> b8a3d43a
 libs = [
     # We provide a set of useful contract utilities
     # in the lib directory of @layerzerolabs/toolbox-foundry:
