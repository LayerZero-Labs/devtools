# Example Specs

## Table of Contents

- [Audience](#audience)
- [README Structure](#readme-structure)
- [Example README Principles](#example-readme-principles)
- [Example Code Principles](#example-code-principles)

## Audience

This guide is intended for both:
- **Developers** maintaining or contributing to `/examples`
- **Coding agents** (e.g. Cursor, Copilot, GPT) that assist with editing, reviewing, or scaffolding examples

AI agents should be pointed to this file via `AGENTS.md` or `.cursor/rules`.

Currently, this document will only detail the structure for the READMEs of the examples.

## README Structure

1. **Header**
   - Goal: Branding + promote docs site + entrypoint
   - Contents: LayerZero logo + links to docs and dev portal
   - Details: The logo should use the following code that ensures the right color logo is displayed depending on the mode (light vs dark):

      ```
      <p align="center">
         <a href="https://layerzero.network">
            <picture>
               <source srcset="https://docs.layerzero.network/img/LayerZero_Logo_White.svg" media="(prefers-color-scheme: dark)">
               <source srcset="https://docs.layerzero.network/img/LayerZero_Logo_Black.svg" media="(prefers-color-scheme: light)">
               <img alt="LayerZero" src="https://docs.layerzero.network/img/LayerZero_Logo_Black.svg" style="width: 400px;">
            </picture>
         </a>
      </p>
      ``` 

2. **Example Title**
   - Goal: What the example will teach
   - Contents: Title + 1–2 sentence goal-style description

3. **Table of Contents**
   - Goal: Allow user to easily navigate the README
   - Contents: TOC of all headings

4. **Prerequisite Knowledge**
   - Goal: What to understand before running the example
   - Contents: e.g., What is an OApp? What is an OFT?

5. **Introduction** _(optional)_
   - Goal: High-level context on what this example covers
   - Contents: Brief explanation; skip if title + prerequisites suffice

6. **Requirements**
   - Goal: What needs to be installed
   - Contents: Tools + versions; optionally call out testnet funding needs

7. **Scaffold this example**
   - Goal: How to initialize the example
   - Contents: `pnpm dlx create-lz-oapp@latest --example <name>` (Some examples require a feature flag. Refer to `packages/create-lz-oapp/src/config.ts` to verify)

8. **Helper Tasks (inline notice)**
   - Goal: Let users know helpers exist
   - Contents: Single-line pointer to helper tasks section

9. **Setup**
   - Goal: What to configure before building
   - Contents: `.env` setup, deployer account prep

10. **Build**
    - Goal: How to compile contracts/programs/modules
    - Contents: Build commands

11. **Deploy**
    - Goal: How to deploy contracts/programs/modules
    - Contents: Deploy command + minting instructions (if applicable)

12. **Enable Messaging**
    - Goal: How to wire/configure OApps for messaging
    - Contents: LZ config, init, and wiring steps

13. **Sending Message/OFT/ONFT**
    - Goal: Trigger a cross-chain action
    - Contents: CLI command to triffer send, both/all directions. E.g. for examples/oft, it is `pnpm hardhat lz:oft:send --src-eid 40232 --dst-eid 40231 --amount 1 --to <EVM_ADDRESS>`

14. **Next Steps**
    - Goal: What to know after completing the deployment
    - Contents: Production Deployment Checklist + links (Security Stack, Message Options)

15. **Production Deployment Checklist**
    - Goal: Prep for production usage
    - Contents: Gas profiling, DVN config, confirmation settings

16. **Appendix**
    - Goal: Mark end of core deployment steps
    - Contents: Additional topics and configuration

    16.1. **Running tests**
       - Goal: How to test contracts/programs
       - Contents: Test commands

    16.2. **Adding other chains**
       - Goal: Expand the example to more networks
       - Contents: Add logic, update `hardhat.config.ts`

    16.3. **Using Multisigs**
       - Goal: Deploy using a multisig wallet
       - Contents: Command param diffs, multi-VM notes

    16.4. **LayerZero Hardhat Helper Tasks (detailed)**
       - Goal: Understand all helper tasks
       - Contents:
         - Link to docs for the built-in tasks (after the page has been created in docs)
         - local tasks (defined in src/tasks/index.ts) should have their params listed (manual style)

    16.5. **Contract/Program Verification**
       - Goal: Verify deployments
       - Contents: VM-specific verification docs

    16.6. **Troubleshooting**
       - Goal: Resolve errors and setup issues
       - Contents: Link to general troubleshooting + local fixes

Any sections that don't appear in the above list should be considered for removal. Before removing, ask the user for confirmation.


---

## Example README Principles

1. Example READMEs should focus on required commands, with elaborations linked to docs.
2. Avoid duplicating explanations of general concepts (e.g., OFTs)—link to docs instead.
3. The first mention of concepts like Endpoint IDs, Wiring, etc. should link to the glossary: https://docs.layerzero.network/v2/home/glossary
4. TODO: Every README should invite partners to provide feedback to drive improvements.

---

## Example Code Principles

1. **Options-first**: Enforced Options implementation and instructions should be included by default (e.g. in `layerzero.config.ts`).
<<<<<<< HEAD
2. **Two chains only**: Examples should use only 2 chains by default to reduce testnet setup friction; use “Add other chains” section to scale up if needed. For EVM, prefer using the following in the following order: Arbitrum Sepolia, Base Sepolia.
=======
2. **Two chains only**: Examples should use only 2 chains by default to reduce testnet setup friction; use “Add other chains” section to scale up if needed. For EVM, prefer using the following in the following order: Arbitrum Sepolia (`EndpointId.ARBSEP_V2_TESTNET`), Base Sepolia (`EndpointId.BASESEP_V2_TESTNET`).
  - in `hardhat.config.ts`, the network names should be like `arbitrum-sepolia` and `base-sepolia` (and NOT `arbitrum-testnet` or `base-testnet`)
>>>>>>> db521fcb
<|MERGE_RESOLUTION|>--- conflicted
+++ resolved
@@ -139,9 +139,5 @@
 ## Example Code Principles
 
 1. **Options-first**: Enforced Options implementation and instructions should be included by default (e.g. in `layerzero.config.ts`).
-<<<<<<< HEAD
-2. **Two chains only**: Examples should use only 2 chains by default to reduce testnet setup friction; use “Add other chains” section to scale up if needed. For EVM, prefer using the following in the following order: Arbitrum Sepolia, Base Sepolia.
-=======
 2. **Two chains only**: Examples should use only 2 chains by default to reduce testnet setup friction; use “Add other chains” section to scale up if needed. For EVM, prefer using the following in the following order: Arbitrum Sepolia (`EndpointId.ARBSEP_V2_TESTNET`), Base Sepolia (`EndpointId.BASESEP_V2_TESTNET`).
-  - in `hardhat.config.ts`, the network names should be like `arbitrum-sepolia` and `base-sepolia` (and NOT `arbitrum-testnet` or `base-testnet`)
->>>>>>> db521fcb
+  - in `hardhat.config.ts`, the network names should be like `arbitrum-sepolia` and `base-sepolia` (and NOT `arbitrum-testnet` or `base-testnet`)