#   .-.-.   .-.-.   .-.-.   .-.-.   .-.-.   .-.-.   .-.-.   .-.-
#  / / \ \ / / \ \ / / \ \ / / \ \ / / \ \ / / \ \ / / \ \ / / \
# `-'   `-`-'   `-`-'   `-`-'   `-`-'   `-`-'   `-`-'   `-`-'
#
#            Docker compose for exposed test networks
#
#   .-.-.   .-.-.   .-.-.   .-.-.   .-.-.   .-.-.   .-.-.   .-.-
#  / / \ \ / / \ \ / / \ \ / / \ \ / / \ \ / / \ \ / / \ \ / / \
# `-'   `-`-'   `-`-'   `-`-'   `-`-'   `-`-'   `-`-'   `-`-'

services:
  # ~^~^~^~^~^~^~^~^~^~^~^~^~^~^~^~^~^~^~^~^~^~^~^~^~^~^~^~^~^~^~
  #
  #                Provides a local NPM registry
  #
  # .oOo.oOo.oOo.oOo.oOo.oOo.oOo.oOo.oOo.oOo.oOo.oOo.oOo.oOo.oOo.
  npm-registry:
    image: verdaccio/verdaccio
    ports:
      - "4873:4873"
    healthcheck:
      interval: 2s
      retries: 10
      test:
        [
          "CMD",
          "wget",
          "--output-document",
          "--tries=1",
          "--no-verbose",
          "--spider",
          "http://0.0.0.0:4873/-/ping",
        ]
    stop_grace_period: 120s
    volumes:
      - ./verdaccio.yaml:/verdaccio/conf/config.yaml

  # ~^~^~^~^~^~^~^~^~^~^~^~^~^~^~^~^~^~^~^~^~^~^~^~^~^~^~^~^~^~^~
  #
  #        Publishes all packages to the local repository
  #
  # .oOo.oOo.oOo.oOo.oOo.oOo.oOo.oOo.oOo.oOo.oOo.oOo.oOo.oOo.oOo.
  publish:
    extends:
      file: docker-compose.templates.yaml
      service: project
    depends_on:
      - npm-registry
    # Here we build and publish all the packages locally,
    # including any pending changesets.
    #
    # Even though we enabled anonymous publishing in verdaccio,
    # we need to specify some sort of an auth token
    # since we are trying to publish scoped packages. This can be anything,
    # any non-empty string will do
    command:
      - /bin/bash
      - -c
      - |
        # First we configure the registry and provide a fake mock token
        pnpm config set registry http://npm-registry:4873/
        pnpm config set //npm-registry:4873/:_authToken MOCK_TOKEN

        # Then we build the packages (we don't need to build the tests or examples)
        pnpm build --filter='./packages/*'

        # Now we publish the packages
        #
        # FIXME This will publish the packages under their current versions, not taking any changesets into account.
        # Taking changesets into account comes with a convoluted issue:
        #
        # Once changesets are applied, package.json files are updated. These changes are not propagated to the repository
        # from which the examples are being cloned though. So even though the packages will be updated & published,
        # examples contained in the repository will hold references to their old versions
        #
        # The solution is to serve these changes out of a local git repository - very much possible
        # with one blocker - tiged, an NPM package we use to clone the examples, can only work with github repositories
        # and does not support e.g. local git repositories as sources
        pnpm release:publish

        # Now we apply changesets and publish the new versions
        #
        # This step can remain after the above step has been removed and the cloning logic updated
        pnpm release:version
        pnpm release:publish
    volumes:
      # We'll need to provide the changeset files for this step
      - ./.changeset:/app/.changeset

  # ~^~^~^~^~^~^~^~^~^~^~^~^~^~^~^~^~^~^~^~^~^~^~^~^~^~^~^~^~^~^~
  #
  #                     Runs user tests
  #
  # .oOo.oOo.oOo.oOo.oOo.oOo.oOo.oOo.oOo.oOo.oOo.oOo.oOo.oOo.oOo.
  tests:
    build:
      target: user
      args:
        BASE_IMAGE: ${DEVTOOLS_BASE_IMAGE:-base}
    depends_on:
      publish:
        condition: service_completed_successfully
    # create-lz-oapp allows us to specify the repository/ref we pull the examples from
    #
    # In order to test the version on this branch in github actions,
    # we'll set these based on the default variables github gives us
    #
    # If these are not provided, for example if running on a local machine,
    # we'll default them to our repository and empty ref
    environment:
      - LAYERZERO_EXAMPLES_REPOSITORY_URL=${LAYERZERO_EXAMPLES_REPOSITORY_URL}
      - LAYERZERO_EXAMPLES_REPOSITORY_REF=${LAYERZERO_EXAMPLES_REPOSITORY_REF}
    working_dir: /app
    command:
      - /bin/bash
      - -c
      - |
        # First we configure the registry
        pnpm config set registry http://npm-registry:4873/

        # Then we provide some debug information
        #
        # Not the double $$ that makes docker compose not interpolate these from environment variables
        # present on the host machine - instead, we'll get the actual container environment values
        echo "create-lz-oapp:repository   $${LAYERZERO_EXAMPLES_REPOSITORY_URL}"
        echo "create-lz-oapp:ref          $${LAYERZERO_EXAMPLES_REPOSITORY_REF}"

<<<<<<< HEAD
=======
        # Now we run the user tests
>>>>>>> 534d47d0
        /app/tests-user/lib/bats-core/bin/bats --verbose-run --recursive ./tests-user/tests
    volumes:
      # If we want to clone from github.com, we'll need its public keys added to our SSH config
      # otherwise git clone would trigger an interactive prompt asking us to add a server fingerprint
      #
      # See more here https://docs.github.com/en/authentication/keeping-your-account-and-data-secure/githubs-ssh-key-fingerprints
      - ./tests-user/ssh/known_hosts:/root/.ssh/known_hosts
      # The testing library and test suites
      - ./tests-user:/app/tests-user<|MERGE_RESOLUTION|>--- conflicted
+++ resolved
@@ -125,10 +125,7 @@
         echo "create-lz-oapp:repository   $${LAYERZERO_EXAMPLES_REPOSITORY_URL}"
         echo "create-lz-oapp:ref          $${LAYERZERO_EXAMPLES_REPOSITORY_REF}"
 
-<<<<<<< HEAD
-=======
         # Now we run the user tests
->>>>>>> 534d47d0
         /app/tests-user/lib/bats-core/bin/bats --verbose-run --recursive ./tests-user/tests
     volumes:
       # If we want to clone from github.com, we'll need its public keys added to our SSH config
